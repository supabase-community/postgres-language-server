--- conflicted
+++ resolved
@@ -9,11 +9,8 @@
 #[derive(Debug)]
 pub enum QueryResult<'a> {
     Relation(RelationMatch<'a>),
-<<<<<<< HEAD
     Parameter(ParameterMatch<'a>),
-=======
     TableAliases(TableAliasMatch<'a>),
->>>>>>> 6469ce36
 }
 
 impl QueryResult<'_> {
@@ -29,18 +26,16 @@
 
                 start >= range.start_point && end <= range.end_point
             }
-<<<<<<< HEAD
             Self::Parameter(pm) => {
                 let node_range = pm.node.range();
 
                 node_range.start_point >= range.start_point
                     && node_range.end_point <= range.end_point
-=======
+            }
             QueryResult::TableAliases(m) => {
                 let start = m.table.start_position();
                 let end = m.alias.end_position();
                 start >= range.start_point && end <= range.end_point
->>>>>>> 6469ce36
             }
         }
     }
