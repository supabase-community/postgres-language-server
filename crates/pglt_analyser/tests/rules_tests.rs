use core::slice;
use std::{fmt::Write, fs::read_to_string, path::Path};

use pglt_analyse::{AnalyserOptions, AnalysisFilter, RuleDiagnostic, RuleFilter};
use pglt_analyser::{Analyser, AnalyserConfig, AnalyserContext};
use pglt_console::StdDisplay;
use pglt_diagnostics::PrintDiagnostic;

pglt_test_macros::gen_tests! {
  "tests/specs/**/*.sql",
  crate::rule_test
}

fn rule_test(full_path: &'static str, _: &str, _: &str) {
    let input_file = Path::new(full_path);

    let (group, rule, fname) = parse_test_path(input_file);

    let rule_filter = RuleFilter::Rule(group.as_str(), rule.as_str());
    let filter = AnalysisFilter {
        enabled_rules: Some(slice::from_ref(&rule_filter)),
        ..Default::default()
    };

    let query =
        read_to_string(full_path).unwrap_or_else(|_| panic!("Failed to read file: {} ", full_path));

    let ast = pglt_query_ext::parse(&query).expect("failed to parse SQL");
    let options = AnalyserOptions::default();
    let analyser = Analyser::new(AnalyserConfig {
        options: &options,
        filter,
    });

    let results = analyser.run(AnalyserContext { root: &ast });

    let mut snapshot = String::new();
    write_snapshot(&mut snapshot, query.as_str(), results.as_slice());

    insta::with_settings!({
        prepend_module_to_snapshot => false,
        snapshot_path => input_file.parent().unwrap(),
    }, {
        insta::assert_snapshot!(fname, snapshot);
    });

    let expectation = Expectation::from_file(&query);
    expectation.assert(results.as_slice());
}

fn parse_test_path(path: &Path) -> (String, String, String) {
    let mut comps: Vec<&str> = path
        .components()
        .map(|c| c.as_os_str().to_str().unwrap())
        .collect();

    let fname = comps.pop().unwrap();
    let rule = comps.pop().unwrap();
    let group = comps.pop().unwrap();

    (group.into(), rule.into(), fname.into())
}

fn write_snapshot(snapshot: &mut String, query: &str, diagnostics: &[RuleDiagnostic]) {
    writeln!(snapshot, "# Input").unwrap();
    writeln!(snapshot, "```").unwrap();
    writeln!(snapshot, "{query}").unwrap();
    writeln!(snapshot, "```").unwrap();
    writeln!(snapshot).unwrap();

    if !diagnostics.is_empty() {
        writeln!(snapshot, "# Diagnostics").unwrap();
        for diagnostic in diagnostics {
            let printer = PrintDiagnostic::simple(diagnostic);

            writeln!(snapshot, "{}", StdDisplay(printer)).unwrap();
            writeln!(snapshot).unwrap();
        }
    }
}

enum Expectation {
    NoDiagnostics,
    AnyDiagnostics,
    OnlyOne(String),
}

impl Expectation {
    fn from_file(content: &str) -> Self {
        for line in content.lines() {
            if line.contains("expect_no_diagnostics") {
                return Self::NoDiagnostics;
            }

            if line.contains("expect_only_") {
                let kind = line
                    .splitn(3, "_")
                    .last()
                    .expect("Use pattern: `-- expect_only_<category>`")
                    .trim();

                return Self::OnlyOne(kind.into());
            }
        }

        Self::AnyDiagnostics
    }

    fn assert(&self, diagnostics: &[RuleDiagnostic]) {
        if let Self::NoDiagnostics = self {
            if !diagnostics.is_empty() {
                panic!("This test should not have any diagnostics.");
            }
<<<<<<< HEAD
=======
            Self::OnlyOne(category) => {
                let found_kinds = diagnostics
                    .iter()
                    .map(|d| d.get_category_name())
                    .collect::<Vec<&str>>()
                    .join(", ");

                if diagnostics.len() != 1 || diagnostics[0].get_category_name() != category {
                    panic!(
                        "This test should only have one diagnostic of kind: {category}\nReceived: {found_kinds}"
                    );
                }
            }
            Self::AnyDiagnostics => {}
>>>>>>> 379ade41
        }
    }
}<|MERGE_RESOLUTION|>--- conflicted
+++ resolved
@@ -107,12 +107,12 @@
     }
 
     fn assert(&self, diagnostics: &[RuleDiagnostic]) {
-        if let Self::NoDiagnostics = self {
-            if !diagnostics.is_empty() {
-                panic!("This test should not have any diagnostics.");
+        match self {
+            Self::NoDiagnostics => {
+                if !diagnostics.is_empty() {
+                    panic!("This test should not have any diagnostics.");
+                }
             }
-<<<<<<< HEAD
-=======
             Self::OnlyOne(category) => {
                 let found_kinds = diagnostics
                     .iter()
@@ -127,7 +127,6 @@
                 }
             }
             Self::AnyDiagnostics => {}
->>>>>>> 379ade41
         }
     }
 }