--- conflicted
+++ resolved
@@ -208,18 +208,7 @@
         };
     }
 
-<<<<<<< HEAD
     #[tracing::instrument(level = "trace", skip_all)]
-    async fn did_save(&self, params: DidSaveTextDocumentParams) {
-        // handlers::text_document::did_save(&self.session, params)
-        //     .await
-        //     .ok();
-    }
-
-    #[tracing::instrument(level = "trace", skip_all)]
-=======
-    #[tracing::instrument(level = "trace", skip(self))]
->>>>>>> 69b21e69
     async fn did_close(&self, params: DidCloseTextDocumentParams) {
         handlers::text_document::did_close(&self.session, params)
             .await
