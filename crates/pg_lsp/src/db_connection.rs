--- conflicted
+++ resolved
@@ -40,13 +40,8 @@
                     res = listener.recv() => {
                         match res {
                             Ok(not) => {
-<<<<<<< HEAD
-                                if not.payload() == "reload schema" {
-                                    let schema_cache = SchemaCache::load(&cloned_pool).await;
-=======
                                 if not.payload().to_string() == "reload schema" {
                                     let schema_cache = SchemaCache::load(&cloned_pool).await.unwrap();
->>>>>>> edd57ae6
                                     ide.write().await.set_schema_cache(schema_cache);
                                 };
                             }
