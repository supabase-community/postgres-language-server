use crate::{
    CompletionItemKind,
    builder::{CompletionBuilder, PossibleCompletionItem},
    relevance::{CompletionRelevanceData, filtering::CompletionFilter, scoring::CompletionScore},
};
use pgls_schema_cache::SchemaCache;
use pgls_treesitter::TreesitterContext;

pub fn complete_roles<'a>(
    _ctx: &TreesitterContext<'a>,
    schema_cache: &'a SchemaCache,
    builder: &mut CompletionBuilder<'a>,
) {
    let available_roles = &schema_cache.roles;

    for role in available_roles {
        let relevance = CompletionRelevanceData::Role(role);

        let item = PossibleCompletionItem {
            label: role.name.chars().take(35).collect::<String>(),
            score: CompletionScore::from(relevance.clone()),
            filter: CompletionFilter::from(relevance),
            description: role.name.clone(),
            kind: CompletionItemKind::Role,
            completion_text: None,
            detail: None,
        };

        builder.add_item(item);
    }
}

#[cfg(test)]
mod tests {
    use sqlx::{Executor, PgPool};

    use crate::test_helper::{CompletionAssertion, assert_complete_results};

    use pgls_test_utils::QueryWithCursorPosition;

    const SETUP: &str = r#"
            create table users (
              id serial primary key,
              email varchar,
              address text
            );
        "#;

    fn expected_roles() -> Vec<CompletionAssertion> {
        vec![
<<<<<<< HEAD
            CompletionAssertion::LabelAndKind("owner".into(), crate::CompletionItemKind::Role),
=======
            CompletionAssertion::LabelAndKind("anon".into(), crate::CompletionItemKind::Role),
            CompletionAssertion::LabelAndKind(
                "authenticated".into(),
                crate::CompletionItemKind::Role,
            ),
            CompletionAssertion::LabelAndKind("owner".into(), crate::CompletionItemKind::Role),
            CompletionAssertion::LabelAndKind(
                "service_role".into(),
                crate::CompletionItemKind::Role,
            ),
>>>>>>> 66da667c
            CompletionAssertion::LabelAndKind("test_login".into(), crate::CompletionItemKind::Role),
            CompletionAssertion::LabelAndKind(
                "test_nologin".into(),
                crate::CompletionItemKind::Role,
            ),
        ]
    }

    #[sqlx::test(migrator = "pgls_test_utils::MIGRATIONS")]
    async fn works_in_drop_role(pool: PgPool) {
        assert_complete_results(
            format!("drop role {}", QueryWithCursorPosition::cursor_marker()).as_str(),
            expected_roles(),
            Some(SETUP),
            &pool,
        )
        .await;
    }

    #[sqlx::test(migrator = "pgls_test_utils::MIGRATIONS")]
    async fn works_in_alter_role(pool: PgPool) {
        assert_complete_results(
            format!("alter role {}", QueryWithCursorPosition::cursor_marker()).as_str(),
            expected_roles(),
            Some(SETUP),
            &pool,
        )
        .await;
    }

    #[sqlx::test(migrator = "pgls_test_utils::MIGRATIONS")]
    async fn works_in_set_statement(pool: PgPool) {
        pool.execute(SETUP).await.unwrap();

        assert_complete_results(
            format!("set role {}", QueryWithCursorPosition::cursor_marker()).as_str(),
            expected_roles(),
            None,
            &pool,
        )
        .await;

        assert_complete_results(
            format!(
                "set session authorization {}",
                QueryWithCursorPosition::cursor_marker()
            )
            .as_str(),
            expected_roles(),
            None,
            &pool,
        )
        .await;
    }

    #[sqlx::test(migrator = "pgls_test_utils::MIGRATIONS")]
    async fn works_in_policies(pool: PgPool) {
        pool.execute(SETUP).await.unwrap();

        assert_complete_results(
            format!(
                r#"create policy "my cool policy" on public.users
            as restrictive
            for all
            to {}
            using (true);"#,
                QueryWithCursorPosition::cursor_marker()
            )
            .as_str(),
            expected_roles(),
            None,
            &pool,
        )
        .await;

        assert_complete_results(
            format!(
                r#"create policy "my cool policy" on public.users
            for select
            to {}"#,
                QueryWithCursorPosition::cursor_marker()
            )
            .as_str(),
            expected_roles(),
            None,
            &pool,
        )
        .await;
    }

    #[sqlx::test(migrator = "pgls_test_utils::MIGRATIONS")]
    async fn works_in_grant_statements(pool: PgPool) {
        pool.execute(SETUP).await.unwrap();

        assert_complete_results(
            format!(
                r#"grant select
                    on table public.users
                    to {}"#,
                QueryWithCursorPosition::cursor_marker()
            )
            .as_str(),
            expected_roles(),
            None,
            &pool,
        )
        .await;

        assert_complete_results(
            format!(
                r#"grant select
                    on table public.users
                    to owner, {}"#,
                QueryWithCursorPosition::cursor_marker()
            )
            .as_str(),
            expected_roles(),
            None,
            &pool,
        )
        .await;

        assert_complete_results(
            format!(
                r#"grant {} to owner"#,
                QueryWithCursorPosition::cursor_marker()
            )
            .as_str(),
            expected_roles(),
            None,
            &pool,
        )
        .await;
    }

    #[sqlx::test(migrator = "pgls_test_utils::MIGRATIONS")]
    async fn works_in_revoke_statements(pool: PgPool) {
        pool.execute(SETUP).await.unwrap();

        let queries = vec![
            format!(
                "revoke {} from owner",
                QueryWithCursorPosition::cursor_marker()
            ),
            format!(
                "revoke admin option for {} from owner",
                QueryWithCursorPosition::cursor_marker()
            ),
            format!(
                "revoke owner from {}",
                QueryWithCursorPosition::cursor_marker()
            ),
            format!(
                "revoke all on schema public from {} granted by",
                QueryWithCursorPosition::cursor_marker()
            ),
            format!(
                "revoke all on schema public from owner, {}",
                QueryWithCursorPosition::cursor_marker()
            ),
            format!(
                "revoke all on table users from owner, {}",
                QueryWithCursorPosition::cursor_marker()
            ),
        ];

        for query in queries {
            assert_complete_results(query.as_str(), expected_roles(), None, &pool).await;
        }
    }
}<|MERGE_RESOLUTION|>--- conflicted
+++ resolved
@@ -1,7 +1,7 @@
 use crate::{
+    builder::{CompletionBuilder, PossibleCompletionItem},
+    relevance::{filtering::CompletionFilter, scoring::CompletionScore, CompletionRelevanceData},
     CompletionItemKind,
-    builder::{CompletionBuilder, PossibleCompletionItem},
-    relevance::{CompletionRelevanceData, filtering::CompletionFilter, scoring::CompletionScore},
 };
 use pgls_schema_cache::SchemaCache;
 use pgls_treesitter::TreesitterContext;
@@ -34,7 +34,7 @@
 mod tests {
     use sqlx::{Executor, PgPool};
 
-    use crate::test_helper::{CompletionAssertion, assert_complete_results};
+    use crate::test_helper::{assert_complete_results, CompletionAssertion};
 
     use pgls_test_utils::QueryWithCursorPosition;
 
@@ -48,9 +48,6 @@
 
     fn expected_roles() -> Vec<CompletionAssertion> {
         vec![
-<<<<<<< HEAD
-            CompletionAssertion::LabelAndKind("owner".into(), crate::CompletionItemKind::Role),
-=======
             CompletionAssertion::LabelAndKind("anon".into(), crate::CompletionItemKind::Role),
             CompletionAssertion::LabelAndKind(
                 "authenticated".into(),
@@ -61,7 +58,6 @@
                 "service_role".into(),
                 crate::CompletionItemKind::Role,
             ),
->>>>>>> 66da667c
             CompletionAssertion::LabelAndKind("test_login".into(), crate::CompletionItemKind::Role),
             CompletionAssertion::LabelAndKind(
                 "test_nologin".into(),
