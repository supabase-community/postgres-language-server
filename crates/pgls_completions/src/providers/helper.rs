use pgls_text_size::{TextRange, TextSize};
use pgls_treesitter::TreesitterContext;

use crate::{is_sanitized_token_with_quote, remove_sanitized_token};

pub(crate) fn node_text_surrounded_by_quotes(ctx: &TreesitterContext) -> bool {
    ctx.get_node_under_cursor_content()
        .is_some_and(|c| c.starts_with('"') && c.ends_with('"') && c.len() > 1)
}

pub(crate) fn get_range_to_replace(ctx: &TreesitterContext) -> TextRange {
    match ctx.node_under_cursor.as_ref() {
        Some(node) => {
            let content = ctx.get_node_under_cursor_content().unwrap_or("".into());
            let content = content.as_str();

            let sanitized = remove_sanitized_token(content);
            let length = sanitized.len();

            let mut start = node.start_byte();
            let mut end = start + length;

            if sanitized.starts_with('"') && sanitized.ends_with('"') {
                start += 1;

                if sanitized.len() > 1 {
                    end -= 1;
                }
            }

            TextRange::new(start.try_into().unwrap(), end.try_into().unwrap())
        }
        None => TextRange::empty(TextSize::new(0)),
    }
}

pub(crate) fn only_leading_quote(ctx: &TreesitterContext) -> bool {
    let node_under_cursor_txt = ctx.get_node_under_cursor_content().unwrap_or("".into());
    let node_under_cursor_txt = node_under_cursor_txt.as_str();
    is_sanitized_token_with_quote(node_under_cursor_txt)
}

pub(crate) fn with_schema_or_alias(
    ctx: &TreesitterContext,
    item_name: &str,
    schema_or_alias_name: Option<&str>,
) -> String {
<<<<<<< HEAD
    let is_already_prefixed_with_schema_name = matches!(ctx.identifier_qualifiers, (_, Some(_)));
=======
    let is_already_prefixed_with_schema_name = ctx.has_any_qualifier();
>>>>>>> 85c95174

    let with_quotes = node_text_surrounded_by_quotes(ctx);
    let single_leading_quote = only_leading_quote(ctx);

    if schema_or_alias_name.is_none_or(|s| s == "public") || is_already_prefixed_with_schema_name {
        if single_leading_quote {
            format!(r#"{item_name}""#)
        } else {
            item_name.to_string()
        }
    } else {
        let schema_or_als = schema_or_alias_name.unwrap();

        if single_leading_quote {
            format!(r#"{}"."{}""#, schema_or_als.replace('"', ""), item_name)
        } else if with_quotes {
            format!(r#"{}"."{}"#, schema_or_als.replace('"', ""), item_name)
        } else {
            format!("{schema_or_als}.{item_name}")
        }
    }
}<|MERGE_RESOLUTION|>--- conflicted
+++ resolved
@@ -45,11 +45,7 @@
     item_name: &str,
     schema_or_alias_name: Option<&str>,
 ) -> String {
-<<<<<<< HEAD
-    let is_already_prefixed_with_schema_name = matches!(ctx.identifier_qualifiers, (_, Some(_)));
-=======
     let is_already_prefixed_with_schema_name = ctx.has_any_qualifier();
->>>>>>> 85c95174
 
     let with_quotes = node_text_surrounded_by_quotes(ctx);
     let single_leading_quote = only_leading_quote(ctx);
