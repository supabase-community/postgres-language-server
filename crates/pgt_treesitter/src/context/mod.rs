use std::{
    cmp,
    collections::{HashMap, HashSet},
};
mod base_parser;
mod grant_parser;
mod revoke_parser;

use crate::queries::{self, QueryResult, TreeSitterQueriesExecutor};
use pgt_text_size::{TextRange, TextSize};

use crate::context::{
    base_parser::CompletionStatementParser, grant_parser::GrantParser, revoke_parser::RevokeParser,
};

#[derive(Debug, PartialEq, Eq, Hash, Clone)]
pub enum WrappingClause<'a> {
    Select,
    Where,
    From,
    Join {
        on_node: Option<tree_sitter::Node<'a>>,
    },
    Update,
    Delete,
    ColumnDefinitions,
    Insert,
    AlterTable,
    DropTable,
    DropColumn,
    AlterColumn,
    RenameColumn,
    ToRoleAssignment,
    SetStatement,
    AlterRole,
    DropRole,

    CreatePolicy,
    AlterPolicy,
    DropPolicy,
    CheckOrUsingClause,
}

#[derive(PartialEq, Eq, Hash, Debug, Clone)]
pub struct MentionedColumn {
    pub column: String,
    pub alias: Option<String>,
}

/// We can map a few nodes, such as the "update" node, to actual SQL clauses.
/// That gives us a lot of insight for completions.
/// Other nodes, such as the "relation" node, gives us less but still
/// relevant information.
/// `WrappingNode` maps to such nodes.
///
/// Note: This is not the direct parent of the `node_under_cursor`, but the closest
/// *relevant* parent.
#[derive(Debug, PartialEq, Eq)]
pub enum WrappingNode {
    Relation,
    BinaryExpression,
    Assignment,
    List,
}

#[derive(Debug)]
pub enum NodeUnderCursor<'a> {
    TsNode(tree_sitter::Node<'a>),
    CustomNode {
        text: String,
        range: TextRange,
        kind: String,
        previous_node_kind: Option<String>,
    },
}

impl NodeUnderCursor<'_> {
    pub fn start_byte(&self) -> usize {
        match self {
            NodeUnderCursor::TsNode(node) => node.start_byte(),
            NodeUnderCursor::CustomNode { range, .. } => range.start().into(),
        }
    }

    pub fn end_byte(&self) -> usize {
        match self {
            NodeUnderCursor::TsNode(node) => node.end_byte(),
            NodeUnderCursor::CustomNode { range, .. } => range.end().into(),
        }
    }

    pub fn kind(&self) -> &str {
        match self {
            NodeUnderCursor::TsNode(node) => node.kind(),
            NodeUnderCursor::CustomNode { kind, .. } => kind.as_str(),
        }
    }
}

impl<'a> From<tree_sitter::Node<'a>> for NodeUnderCursor<'a> {
    fn from(node: tree_sitter::Node<'a>) -> Self {
        NodeUnderCursor::TsNode(node)
    }
}

impl TryFrom<&str> for WrappingNode {
    type Error = String;

    fn try_from(value: &str) -> Result<Self, Self::Error> {
        match value {
            "relation" => Ok(Self::Relation),
            "assignment" => Ok(Self::Assignment),
            "binary_expression" => Ok(Self::BinaryExpression),
            "list" => Ok(Self::List),
            _ => {
                let message = format!("Unimplemented Relation: {}", value);

                // Err on tests, so we notice that we're lacking an implementation immediately.
                if cfg!(test) {
                    panic!("{}", message);
                }

                Err(message)
            }
        }
    }
}

impl TryFrom<String> for WrappingNode {
    type Error = String;
    fn try_from(value: String) -> Result<Self, Self::Error> {
        Self::try_from(value.as_str())
    }
}

pub struct TreeSitterContextParams<'a> {
    pub position: TextSize,
    pub text: &'a str,
    pub tree: &'a tree_sitter::Tree,
}

#[derive(Debug)]
pub struct TreesitterContext<'a> {
    pub node_under_cursor: Option<NodeUnderCursor<'a>>,

    pub tree: &'a tree_sitter::Tree,
    pub text: &'a str,
    pub position: usize,

    /// If the cursor is on a node that uses dot notation
    /// to specify an alias or schema, this will hold the schema's or
    /// alias's name.
    ///
    /// Here, `auth` is a schema name:
    /// ```sql
    /// select * from auth.users;
    /// ```
    ///
    /// Here, `u` is an alias name:
    /// ```sql
    /// select
    ///     *
    /// from
    ///     auth.users u
    ///     left join identities i
    ///     on u.id = i.user_id;
    /// ```
    pub schema_or_alias_name: Option<String>,

    pub wrapping_clause_type: Option<WrappingClause<'a>>,

    pub wrapping_node_kind: Option<WrappingNode>,

    pub is_invocation: bool,
    pub wrapping_statement_range: Option<tree_sitter::Range>,

    mentioned_relations: HashMap<Option<String>, HashSet<String>>,
    mentioned_table_aliases: HashMap<String, String>,
    mentioned_columns: HashMap<Option<WrappingClause<'a>>, HashSet<MentionedColumn>>,
}

impl<'a> TreesitterContext<'a> {
    pub fn new(params: TreeSitterContextParams<'a>) -> Self {
        let mut ctx = Self {
            tree: params.tree,
            text: params.text,
            position: usize::from(params.position),
            node_under_cursor: None,
            schema_or_alias_name: None,
            wrapping_clause_type: None,
            wrapping_node_kind: None,
            wrapping_statement_range: None,
            is_invocation: false,
            mentioned_relations: HashMap::new(),
            mentioned_table_aliases: HashMap::new(),
            mentioned_columns: HashMap::new(),
        };

        if GrantParser::looks_like_matching_stmt(params.text) {
            ctx.gather_grant_context();
        } else if RevokeParser::looks_like_matching_stmt(params.text) {
            ctx.gather_revoke_context();
        } else {
            ctx.gather_tree_context();
            ctx.gather_info_from_ts_queries();
        }

        println!("{:#?}", ctx);

        ctx
    }

    fn gather_revoke_context(&mut self) {
        let revoke_context = RevokeParser::get_context(self.text, self.position);

        self.node_under_cursor = Some(NodeUnderCursor::CustomNode {
            text: revoke_context.node_text,
            range: revoke_context.node_range,
            kind: revoke_context.node_kind.clone(),
            previous_node_kind: None,
        });

        if revoke_context.node_kind == "revoke_table" {
            self.schema_or_alias_name = revoke_context.schema_name.clone();
        }

        if revoke_context.table_name.is_some() {
            let mut new = HashSet::new();
            new.insert(revoke_context.table_name.unwrap());
            self.mentioned_relations
                .insert(revoke_context.schema_name, new);
        }

        self.wrapping_clause_type = match revoke_context.node_kind.as_str() {
            "revoke_role" => Some(WrappingClause::ToRoleAssignment),
            "revoke_table" => Some(WrappingClause::From),
            _ => None,
        };
    }

    fn gather_grant_context(&mut self) {
        let grant_context = GrantParser::get_context(self.text, self.position);

        self.node_under_cursor = Some(NodeUnderCursor::CustomNode {
            text: grant_context.node_text,
            range: grant_context.node_range,
            kind: grant_context.node_kind.clone(),
            previous_node_kind: None,
        });

        if grant_context.node_kind == "grant_table" {
            self.schema_or_alias_name = grant_context.schema_name.clone();
        }

        if grant_context.table_name.is_some() {
            let mut new = HashSet::new();
            new.insert(grant_context.table_name.unwrap());
            self.mentioned_relations
                .insert(grant_context.schema_name, new);
        }

        self.wrapping_clause_type = match grant_context.node_kind.as_str() {
            "grant_role" => Some(WrappingClause::ToRoleAssignment),
            "grant_table" => Some(WrappingClause::From),
            _ => None,
        };
    }

    fn gather_info_from_ts_queries(&mut self) {
        let stmt_range = self.wrapping_statement_range.as_ref();
        let sql = self.text;

        let mut executor = TreeSitterQueriesExecutor::new(self.tree.root_node(), sql);

        executor.add_query_results::<queries::RelationMatch>();
        executor.add_query_results::<queries::TableAliasMatch>();
        executor.add_query_results::<queries::SelectColumnMatch>();
        executor.add_query_results::<queries::InsertColumnMatch>();
        executor.add_query_results::<queries::WhereColumnMatch>();

        for relation_match in executor.get_iter(stmt_range) {
            match relation_match {
                QueryResult::Relation(r) => {
                    let schema_name = r.get_schema(sql);
                    let table_name = r.get_table(sql);

                    self.mentioned_relations
                        .entry(schema_name)
                        .and_modify(|s| {
                            s.insert(table_name.clone());
                        })
                        .or_insert(HashSet::from([table_name]));
                }

                QueryResult::TableAliases(table_alias_match) => {
                    self.mentioned_table_aliases.insert(
                        table_alias_match.get_alias(sql),
                        table_alias_match.get_table(sql),
                    );
                }

                QueryResult::SelectClauseColumns(c) => {
                    let mentioned = MentionedColumn {
                        column: c.get_column(sql),
                        alias: c.get_alias(sql),
                    };

                    self.mentioned_columns
                        .entry(Some(WrappingClause::Select))
                        .and_modify(|s| {
                            s.insert(mentioned.clone());
                        })
                        .or_insert(HashSet::from([mentioned]));
                }

                QueryResult::WhereClauseColumns(c) => {
                    let mentioned = MentionedColumn {
                        column: c.get_column(sql),
                        alias: c.get_alias(sql),
                    };

                    self.mentioned_columns
                        .entry(Some(WrappingClause::Where))
                        .and_modify(|s| {
                            s.insert(mentioned.clone());
                        })
                        .or_insert(HashSet::from([mentioned]));
                }

                QueryResult::InsertClauseColumns(c) => {
                    let mentioned = MentionedColumn {
                        column: c.get_column(sql),
                        alias: None,
                    };

                    self.mentioned_columns
                        .entry(Some(WrappingClause::Insert))
                        .and_modify(|s| {
                            s.insert(mentioned.clone());
                        })
                        .or_insert(HashSet::from([mentioned]));
                }
                _ => {}
            };
        }
    }

    fn get_ts_node_content(&self, ts_node: &tree_sitter::Node<'a>) -> Option<String> {
        let source = self.text;
        ts_node
            .utf8_text(source.as_bytes())
            .ok()
            .map(|txt| txt.into())
    }

    pub fn get_node_under_cursor_content(&self) -> Option<String> {
        match self.node_under_cursor.as_ref()? {
            NodeUnderCursor::TsNode(node) => self.get_ts_node_content(node),
            NodeUnderCursor::CustomNode { text, .. } => Some(text.clone()),
        }
    }

    fn gather_tree_context(&mut self) {
        let mut cursor = self.tree.root_node().walk();

        /*
         * The head node of any treesitter tree is always the "PROGRAM" node.
         *
         * We want to enter the next layer and focus on the child node that matches the user's cursor position.
         * If there is no node under the users position, however, the cursor won't enter the next level – it
         * will stay on the Program node.
         *
         * This might lead to an unexpected context or infinite recursion.
         *
         * We'll therefore adjust the cursor position such that it meets the last node of the AST.
         * `select * from use           {}` becomes `select * from use{}`.
         */
        let current_node = cursor.node();

        let mut chars = self.text.chars();

        if chars
            .nth(self.position)
            .is_some_and(|c| !c.is_ascii_whitespace() && !&[';', ')'].contains(&c))
        {
            self.position = cmp::min(self.position, self.text.len().saturating_sub(1));
        } else {
            self.position = cmp::min(
                self.position.saturating_sub(1),
                self.text.len().saturating_sub(1),
            );
        }

        cursor.goto_first_child_for_byte(self.position);

        self.gather_context_from_node(cursor, current_node);
    }

    fn gather_context_from_node(
        &mut self,
        mut cursor: tree_sitter::TreeCursor<'a>,
        parent_node: tree_sitter::Node<'a>,
    ) {
        let current_node = cursor.node();

        let parent_node_kind = parent_node.kind();
        let current_node_kind = current_node.kind();

        // prevent infinite recursion – this can happen with ERROR nodes
        if current_node_kind == parent_node_kind && ["ERROR", "program"].contains(&parent_node_kind)
        {
            self.node_under_cursor = Some(NodeUnderCursor::from(current_node));
            return;
        }

        match parent_node_kind {
            "statement" | "subquery" => {
                self.wrapping_clause_type =
                    self.get_wrapping_clause_from_current_node(current_node, &mut cursor);

                self.wrapping_statement_range = Some(parent_node.range());
            }
            "invocation" => self.is_invocation = true,
            _ => {}
        }

        // try to gather context from the siblings if we're within an error node.
        if parent_node_kind == "ERROR" {
            if let Some(clause_type) = self.get_wrapping_clause_from_error_node_child(current_node)
            {
                self.wrapping_clause_type = Some(clause_type);
            }
            if let Some(wrapping_node) = self.get_wrapping_node_from_error_node_child(current_node)
            {
                self.wrapping_node_kind = Some(wrapping_node)
            }

            self.get_info_from_error_node_child(current_node);
        }

        match current_node_kind {
            "object_reference" | "field" => {
                let start = current_node.start_byte();
                let content = self.get_ts_node_content(&current_node);
                if let Some(txt) = content {
                    let parts: Vec<&str> = txt.split('.').collect();
                    // we do not want to set it if we're on the schema or alias node itself
                    let is_on_schema_node = start + parts[0].len() < self.position;
                    if parts.len() == 2 && !is_on_schema_node {
                        self.schema_or_alias_name = Some(parts[0].to_string());
                    }
                }
            }

            "relation" | "binary_expression" | "assignment" => {
                self.wrapping_node_kind = current_node_kind.try_into().ok();
            }

            "list" => {
                if current_node
                    .prev_sibling()
                    .is_none_or(|n| n.kind() != "keyword_values")
                {
                    self.wrapping_node_kind = current_node_kind.try_into().ok();
                }
            }

            _ => {
                if let Some(clause_type) =
                    self.get_wrapping_clause_from_current_node(current_node, &mut cursor)
                {
                    self.wrapping_clause_type = Some(clause_type);
                }
            }
        }

        // We have arrived at the leaf node
        if current_node.child_count() == 0
            || current_node.first_child_for_byte(self.position).is_none()
        {
            self.node_under_cursor = Some(NodeUnderCursor::from(current_node));
            return;
        }

        cursor.goto_first_child_for_byte(self.position);
        self.gather_context_from_node(cursor, current_node);
    }

    fn get_first_sibling(&self, node: tree_sitter::Node<'a>) -> tree_sitter::Node<'a> {
        let mut first_sibling = node;
        while let Some(n) = first_sibling.prev_sibling() {
            first_sibling = n;
        }
        first_sibling
    }

    fn get_wrapping_node_from_error_node_child(
        &self,
        node: tree_sitter::Node<'a>,
    ) -> Option<WrappingNode> {
        self.wrapping_clause_type
            .as_ref()
            .and_then(|clause| match clause {
                WrappingClause::Insert => {
                    let mut first_sib = self.get_first_sibling(node);

                    let mut after_opening_bracket = false;
                    let mut before_closing_bracket = false;

                    while let Some(next_sib) = first_sib.next_sibling() {
                        if next_sib.kind() == "("
                            && next_sib.end_position() <= node.start_position()
                        {
                            after_opening_bracket = true;
                        }

                        if next_sib.kind() == ")"
                            && next_sib.start_position() >= node.end_position()
                        {
                            before_closing_bracket = true;
                        }

                        first_sib = next_sib;
                    }

                    if after_opening_bracket && before_closing_bracket {
                        Some(WrappingNode::List)
                    } else {
                        None
                    }
                }
                _ => None,
            })
    }

    fn get_wrapping_clause_from_error_node_child(
        &self,
        node: tree_sitter::Node<'a>,
    ) -> Option<WrappingClause<'a>> {
        let clause_combinations: Vec<(WrappingClause, &[&'static str])> = vec![
            (WrappingClause::Where, &["where"]),
            (WrappingClause::Update, &["update"]),
            (WrappingClause::Select, &["select"]),
            (WrappingClause::Delete, &["delete"]),
            (WrappingClause::Insert, &["insert", "into"]),
            (WrappingClause::From, &["from"]),
            (WrappingClause::Join { on_node: None }, &["join"]),
            (WrappingClause::AlterTable, &["alter", "table"]),
            (WrappingClause::AlterColumn, &["alter", "table", "alter"]),
            (WrappingClause::RenameColumn, &["alter", "table", "rename"]),
            (
                WrappingClause::AlterTable,
                &["alter", "table", "if", "exists"],
            ),
            (WrappingClause::DropTable, &["drop", "table"]),
            (
                WrappingClause::DropTable,
                &["drop", "table", "if", "exists"],
            ),
        ];

        let first_sibling = self.get_first_sibling(node);

        /*
         * For each clause, we'll iterate from first_sibling to the next ones,
         * either until the end or until we land on the node under the cursor.
         * We'll score the `WrappingClause` by how many tokens it matches in order.
         */
        let mut clauses_with_score: Vec<(WrappingClause, usize)> = clause_combinations
            .into_iter()
            .map(|(clause, tokens)| {
                let mut idx = 0;

                let mut sibling = Some(first_sibling);
                while let Some(sib) = sibling {
                    if sib.end_byte() >= node.end_byte() || idx >= tokens.len() {
                        break;
                    }

                    if let Some(sibling_content) = self.get_ts_node_content(&sib) {
                        if sibling_content == tokens[idx] {
                            idx += 1;
                        }
                    } else {
                        break;
                    }

                    sibling = sib.next_sibling();
                }

                (clause, idx)
            })
            .collect();

        clauses_with_score.sort_by(|(_, score_a), (_, score_b)| score_b.cmp(score_a));
        clauses_with_score
            .iter()
            .find(|(_, score)| *score > 0)
            .map(|c| c.0.clone())
    }

    fn get_info_from_error_node_child(&mut self, node: tree_sitter::Node<'a>) {
        let mut first_sibling = self.get_first_sibling(node);

        if let Some(clause) = self.wrapping_clause_type.as_ref() {
            match *clause {
                WrappingClause::Insert => {
                    while let Some(sib) = first_sibling.next_sibling() {
                        match sib.kind() {
                            "object_reference" => {
                                if let Some(txt) = self.get_ts_node_content(&sib) {
                                    let mut iter = txt.split('.').rev();
                                    let table = iter.next().unwrap().to_string();
                                    let schema = iter.next().map(|s| s.to_string());
                                    self.mentioned_relations
                                        .entry(schema)
                                        .and_modify(|s| {
                                            s.insert(table.clone());
                                        })
                                        .or_insert(HashSet::from([table]));
                                }
                            }

                            "column" => {
                                if let Some(txt) = self.get_ts_node_content(&sib) {
                                    let entry = MentionedColumn {
                                        column: txt,
                                        alias: None,
                                    };

                                    self.mentioned_columns
                                        .entry(Some(WrappingClause::Insert))
                                        .and_modify(|s| {
                                            s.insert(entry.clone());
                                        })
                                        .or_insert(HashSet::from([entry]));
                                }
                            }

                            _ => {}
                        }

                        first_sibling = sib;
                    }
                }

                WrappingClause::AlterColumn => {
                    while let Some(sib) = first_sibling.next_sibling() {
                        if sib.kind() == "object_reference" {
                            if let Some(txt) = self.get_ts_node_content(&sib) {
                                let mut iter = txt.split('.').rev();
                                let table = iter.next().unwrap().to_string();
                                let schema = iter.next().map(|s| s.to_string());
                                self.mentioned_relations
                                    .entry(schema)
                                    .and_modify(|s| {
                                        s.insert(table.clone());
                                    })
                                    .or_insert(HashSet::from([table]));
                            }
                        }

                        first_sibling = sib;
                    }
                }

                _ => {}
            }
        }
    }

    fn get_wrapping_clause_from_current_node(
        &self,
        node: tree_sitter::Node<'a>,
        cursor: &mut tree_sitter::TreeCursor<'a>,
    ) -> Option<WrappingClause<'a>> {
        match node.kind() {
            "where" => Some(WrappingClause::Where),
            "update" => Some(WrappingClause::Update),
            "select" => Some(WrappingClause::Select),
            "delete" => Some(WrappingClause::Delete),
            "from" => Some(WrappingClause::From),
            "drop_table" => Some(WrappingClause::DropTable),
            "alter_role" => Some(WrappingClause::AlterRole),
            "drop_role" => Some(WrappingClause::DropRole),
            "drop_column" => Some(WrappingClause::DropColumn),
            "alter_column" => Some(WrappingClause::AlterColumn),
            "rename_column" => Some(WrappingClause::RenameColumn),
            "alter_table" => Some(WrappingClause::AlterTable),
            "set_statement" => Some(WrappingClause::SetStatement),
            "column_definitions" => Some(WrappingClause::ColumnDefinitions),
            "create_policy" => Some(WrappingClause::CreatePolicy),
            "alter_policy" => Some(WrappingClause::AlterPolicy),
            "drop_policy" => Some(WrappingClause::DropPolicy),
            "check_or_using_clause" => Some(WrappingClause::CheckOrUsingClause),
            "insert" => Some(WrappingClause::Insert),
            "join" => {
                // sadly, we need to manually iterate over the children –
                // `node.child_by_field_id(..)` does not work as expected
                let mut on_node = None;
                for child in node.children(cursor) {
                    // 28 is the id for "keyword_on"
                    if child.kind_id() == 28 {
                        on_node = Some(child);
                    }
                }
                cursor.goto_parent();
                Some(WrappingClause::Join { on_node })
            }
            _ => None,
        }
    }

    pub fn before_cursor_matches_kind(&self, kinds: &[&'static str]) -> bool {
        self.node_under_cursor.as_ref().is_some_and(|under_cursor| {
            match under_cursor {
                NodeUnderCursor::TsNode(node) => {
                    let mut current = *node;

                    // move up to the parent until we're at top OR we have a prev sibling
                    while current.prev_sibling().is_none() && current.parent().is_some() {
                        current = current.parent().unwrap();
                    }

                    current
                        .prev_sibling()
                        .is_some_and(|sib| kinds.contains(&sib.kind()))
                }

                NodeUnderCursor::CustomNode {
                    previous_node_kind, ..
                } => previous_node_kind
                    .as_ref()
                    .is_some_and(|k| kinds.contains(&k.as_str())),
            }
        })
    }

    /// Verifies whether the node_under_cursor has the passed in ancestors in the right order.
    /// Note that you need to pass in the ancestors in the order as they would appear in the tree:
    ///
    /// If the tree shows `relation > object_reference > identifier` and the "identifier" is a leaf node,
    /// you need to pass `&["relation", "object_reference"]`.
    pub fn matches_ancestor_history(&self, expected_ancestors: &[&'static str]) -> bool {
        self.node_under_cursor
            .as_ref()
            .is_some_and(|under_cursor| match under_cursor {
                NodeUnderCursor::TsNode(node) => {
                    let mut current = Some(*node);

                    for &expected_kind in expected_ancestors.iter().rev() {
                        current = current.and_then(|n| n.parent());

                        match current {
                            Some(ancestor) if ancestor.kind() == expected_kind => continue,
                            _ => return false,
                        }
                    }

                    true
                }
                NodeUnderCursor::CustomNode { .. } => false,
            })
    }

    /// Verifies whether the node_under_cursor has the passed in ancestors in the right order.
    /// Note that you need to pass in the ancestors in the order as they would appear in the tree:
    ///
    /// If the tree shows `relation > object_reference > identifier` and the "identifier" is a leaf node,
    /// you need to pass `&["relation", "object_reference"]`.
    pub fn matches_one_of_ancestors(&self, expected_ancestors: &[&'static str]) -> bool {
        self.node_under_cursor
            .as_ref()
            .is_some_and(|under_cursor| match under_cursor {
                NodeUnderCursor::TsNode(node) => node
                    .parent()
                    .is_some_and(|p| expected_ancestors.contains(&p.kind())),
                NodeUnderCursor::CustomNode { .. } => false,
            })
    }

    /// Checks whether the Node under the cursor is the nth child of the parent.
    ///
    /// ```
    /// /*
    ///  * Given `select * from "a|uth"."users";`
    ///  * The node under the cursor is "auth".
    ///  *
    ///  * [...] redacted
    ///  * from [9..28] 'from "auth"."users"'
    ///  *   keyword_from [9..13] 'from'
    ///  *   relation [14..28] '"auth"."users"'
    ///  *     object_reference [14..28] '"auth"."users"'
    ///  *       identifier [14..20] '"auth"'
    ///  *         . [20..21] '.'
    ///  *       identifier [21..28] '"users"'
    ///  */
    ///
    /// if node_under_cursor_is_nth_child(1) {
    ///     node_type = "schema";
    /// } else if node_under_cursor_is_nth_child(3) {
    ///     node_type = "table";
    /// }
    /// ```
    pub fn node_under_cursor_is_nth_child(&self, nth: usize) -> bool {
        self.node_under_cursor
            .as_ref()
            .is_some_and(|under_cursor| match under_cursor {
                NodeUnderCursor::TsNode(node) => {
                    let mut cursor = node.walk();
                    node.parent().is_some_and(|p| {
                        p.children(&mut cursor)
                            .nth(nth - 1)
                            .is_some_and(|n| n.id() == node.id())
                    })
                }
                NodeUnderCursor::CustomNode { .. } => false,
            })
    }

    /// Returns the number of siblings of the node under the cursor.
    pub fn num_siblings(&self) -> usize {
        self.node_under_cursor
            .as_ref()
            .map(|n| match n {
                NodeUnderCursor::TsNode(node) => {
                    // if there's no parent, we're on the top of the tree,
                    // where we have 0 siblings.
                    node.parent().map(|p| p.child_count() - 1).unwrap_or(0)
                }
                NodeUnderCursor::CustomNode { .. } => 0,
            })
            .unwrap_or(0)
    }

    /// Returns true if the node under the cursor matches the field_name OR has a parent that matches the field_name.
    pub fn node_under_cursor_is_within_field_name(&self, name: &str) -> bool {
        self.node_under_cursor
            .as_ref()
            .map(|n| match n {
                NodeUnderCursor::TsNode(node) => {
                    // It might seem weird that we have to check for the field_name from the parent,
                    // but TreeSitter wants it this way, since nodes often can only be named in
                    // the context of their parents.
                    let root_node = self.tree.root_node();
                    let mut cursor = node.walk();
                    let mut parent = node.parent();

                    while let Some(p) = parent {
                        if p == root_node {
                            break;
                        }

                        if p.children_by_field_name(name, &mut cursor).any(|c| {
                            let r = c.range();
                            // if the parent range contains the node range, the node is of the field_name.
                            r.start_byte <= node.start_byte() && r.end_byte >= node.end_byte()
                        }) {
                            return true;
                        } else {
                            parent = p.parent();
                        }
                    }

                    return false;
                }
                NodeUnderCursor::CustomNode { .. } => false,
            })
            .unwrap_or(false)
    }

    pub fn get_mentioned_relations(&self, key: &Option<String>) -> Option<&HashSet<String>> {
        if let Some(key) = key.as_ref() {
            let sanitized_key = key.replace('"', "");

            self.mentioned_relations
                .get(&Some(sanitized_key.clone()))
                .or(self
                    .mentioned_relations
                    .get(&Some(format!(r#""{}""#, sanitized_key))))
        } else {
            self.mentioned_relations.get(&None)
        }
    }

    pub fn get_mentioned_table_for_alias(&self, key: &str) -> Option<&String> {
        let sanitized_key = key.replace('"', "");

        self.mentioned_table_aliases.get(&sanitized_key).or(self
            .mentioned_table_aliases
            .get(&format!(r#""{}""#, sanitized_key)))
    }

    pub fn get_used_alias_for_table(&self, table_name: &str) -> Option<String> {
        for (alias, table) in self.mentioned_table_aliases.iter() {
            if table == table_name {
                return Some(alias.to_string());
            }
        }
        None
    }

    pub fn get_mentioned_columns(
        &self,
        clause: &Option<WrappingClause<'a>>,
    ) -> Option<&HashSet<MentionedColumn>> {
        self.mentioned_columns.get(clause)
    }

    pub fn has_any_mentioned_relations(&self) -> bool {
        !self.mentioned_relations.is_empty()
    }

    pub fn has_mentioned_table_aliases(&self) -> bool {
        !self.mentioned_table_aliases.is_empty()
    }

    pub fn has_mentioned_columns(&self) -> bool {
        !self.mentioned_columns.is_empty()
    }
}

#[cfg(test)]
mod tests {
    use crate::context::{TreeSitterContextParams, TreesitterContext, WrappingClause};

    use pgt_test_utils::QueryWithCursorPosition;

    use super::NodeUnderCursor;

    fn get_tree(input: &str) -> tree_sitter::Tree {
        let mut parser = tree_sitter::Parser::new();
        parser
            .set_language(&pgt_treesitter_grammar::LANGUAGE.into())
            .expect("Couldn't set language");

        parser.parse(input, None).expect("Unable to parse tree")
    }

    #[test]
    fn identifies_clauses() {
        let test_cases = vec![
            (
                format!(
                    "Select {}* from users;",
                    QueryWithCursorPosition::cursor_marker()
                ),
                WrappingClause::Select,
            ),
            (
                format!(
                    "Select * from u{};",
                    QueryWithCursorPosition::cursor_marker()
                ),
                WrappingClause::From,
            ),
            (
                format!(
                    "Select {}* from users where n = 1;",
                    QueryWithCursorPosition::cursor_marker()
                ),
                WrappingClause::Select,
            ),
            (
                format!(
                    "Select * from users where {}n = 1;",
                    QueryWithCursorPosition::cursor_marker()
                ),
                WrappingClause::Where,
            ),
            (
                format!(
                    "update users set u{} = 1 where n = 2;",
                    QueryWithCursorPosition::cursor_marker()
                ),
                WrappingClause::Update,
            ),
            (
                format!(
                    "update users set u = 1 where n{} = 2;",
                    QueryWithCursorPosition::cursor_marker()
                ),
                WrappingClause::Where,
            ),
            (
                format!(
                    "delete{} from users;",
                    QueryWithCursorPosition::cursor_marker()
                ),
                WrappingClause::Delete,
            ),
            (
                format!(
                    "delete from {}users;",
                    QueryWithCursorPosition::cursor_marker()
                ),
                WrappingClause::From,
            ),
            (
                format!(
                    "select name, age, location from public.u{}sers",
                    QueryWithCursorPosition::cursor_marker()
                ),
                WrappingClause::From,
            ),
        ];

        for (query, expected_clause) in test_cases {
            let (position, text) = QueryWithCursorPosition::from(query).get_text_and_position();

            let tree = get_tree(text.as_str());

            let params = TreeSitterContextParams {
                position: (position as u32).into(),
                text: &text,
                tree: &tree,
            };

            let ctx = TreesitterContext::new(params);

            assert_eq!(ctx.wrapping_clause_type, Some(expected_clause));
        }
    }

    #[test]
    fn identifies_schema() {
        let test_cases = vec![
            (
                format!(
                    "Select * from private.u{}",
                    QueryWithCursorPosition::cursor_marker()
                ),
                Some("private"),
            ),
            (
                format!(
                    "Select * from private.u{}sers()",
                    QueryWithCursorPosition::cursor_marker()
                ),
                Some("private"),
            ),
            (
                format!(
                    "Select * from u{}sers",
                    QueryWithCursorPosition::cursor_marker()
                ),
                None,
            ),
            (
                format!(
                    "Select * from u{}sers()",
                    QueryWithCursorPosition::cursor_marker()
                ),
                None,
            ),
        ];

        for (query, expected_schema) in test_cases {
            let (position, text) = QueryWithCursorPosition::from(query).get_text_and_position();

            let tree = get_tree(text.as_str());
            let params = TreeSitterContextParams {
                position: (position as u32).into(),
                text: &text,
                tree: &tree,
            };

            let ctx = TreesitterContext::new(params);

            assert_eq!(
                ctx.schema_or_alias_name,
                expected_schema.map(|f| f.to_string())
            );
        }
    }

    #[test]
    fn identifies_invocation() {
        let test_cases = vec![
            (
                format!(
                    "Select * from u{}sers",
                    QueryWithCursorPosition::cursor_marker()
                ),
                false,
            ),
            (
                format!(
                    "Select * from u{}sers()",
                    QueryWithCursorPosition::cursor_marker()
                ),
                true,
            ),
            (
                format!("Select cool{};", QueryWithCursorPosition::cursor_marker()),
                false,
            ),
            (
                format!("Select cool{}();", QueryWithCursorPosition::cursor_marker()),
                true,
            ),
            (
                format!(
                    "Select upp{}ercase as title from users;",
                    QueryWithCursorPosition::cursor_marker()
                ),
                false,
            ),
            (
                format!(
                    "Select upp{}ercase(name) as title from users;",
                    QueryWithCursorPosition::cursor_marker()
                ),
                true,
            ),
        ];

        for (query, is_invocation) in test_cases {
            let (position, text) = QueryWithCursorPosition::from(query).get_text_and_position();

            let tree = get_tree(text.as_str());
            let params = TreeSitterContextParams {
                position: (position as u32).into(),
                text: text.as_str(),
                tree: &tree,
            };

            let ctx = TreesitterContext::new(params);

            assert_eq!(ctx.is_invocation, is_invocation);
        }
    }

    #[test]
    fn does_not_fail_on_leading_whitespace() {
        let cases = vec![
            format!(
                "{}      select * from",
                QueryWithCursorPosition::cursor_marker()
            ),
            format!(
                " {}      select * from",
                QueryWithCursorPosition::cursor_marker()
            ),
        ];

        for query in cases {
            let (position, text) = QueryWithCursorPosition::from(query).get_text_and_position();

            let tree = get_tree(text.as_str());

            let params = TreeSitterContextParams {
                position: (position as u32).into(),
                text: &text,
                tree: &tree,
            };

            let ctx = TreesitterContext::new(params);

            let node = ctx.node_under_cursor.as_ref().unwrap();

            match node {
                NodeUnderCursor::TsNode(node) => {
                    assert_eq!(ctx.get_ts_node_content(node), Some("select".into()));

                    assert_eq!(
                        ctx.wrapping_clause_type,
                        Some(crate::context::WrappingClause::Select)
                    );
                }
                _ => unreachable!(),
            }
        }
    }

    #[test]
    fn does_not_fail_on_trailing_whitespace() {
        let query = format!(
            "select * from   {}",
            QueryWithCursorPosition::cursor_marker()
        );

        let (position, text) = QueryWithCursorPosition::from(query).get_text_and_position();

        let tree = get_tree(text.as_str());

        let params = TreeSitterContextParams {
            position: (position as u32).into(),
            text: &text,
            tree: &tree,
        };

        let ctx = TreesitterContext::new(params);

        let node = ctx.node_under_cursor.as_ref().unwrap();

        match node {
            NodeUnderCursor::TsNode(node) => {
                assert_eq!(ctx.get_ts_node_content(node), Some("from".into()));
            }
            _ => unreachable!(),
        }
    }

    #[test]
    fn does_not_fail_with_empty_statements() {
        let query = format!("{}", QueryWithCursorPosition::cursor_marker());

        let (position, text) = QueryWithCursorPosition::from(query).get_text_and_position();

        let tree = get_tree(text.as_str());

        let params = TreeSitterContextParams {
            position: (position as u32).into(),
            text: &text,
            tree: &tree,
        };

        let ctx = TreesitterContext::new(params);

        let node = ctx.node_under_cursor.as_ref().unwrap();

        match node {
            NodeUnderCursor::TsNode(node) => {
                assert_eq!(ctx.get_ts_node_content(node), Some("".into()));
                assert_eq!(ctx.wrapping_clause_type, None);
            }
            _ => unreachable!(),
        }
    }

    #[test]
    fn does_not_fail_on_incomplete_keywords() {
        //  Instead of autocompleting "FROM", we'll assume that the user
        // is selecting a certain column name, such as `frozen_account`.
        let query = format!("select * fro{}", QueryWithCursorPosition::cursor_marker());

        let (position, text) = QueryWithCursorPosition::from(query).get_text_and_position();

        let tree = get_tree(text.as_str());

        let params = TreeSitterContextParams {
            position: (position as u32).into(),
            text: &text,
            tree: &tree,
        };

        let ctx = TreesitterContext::new(params);

        let node = ctx.node_under_cursor.as_ref().unwrap();

        match node {
            NodeUnderCursor::TsNode(node) => {
                assert_eq!(ctx.get_ts_node_content(node), Some("fro".into()));
                assert_eq!(ctx.wrapping_clause_type, Some(WrappingClause::Select));
            }
            _ => unreachable!(),
        }
    }

    #[test]
<<<<<<< HEAD
    fn verifies_node_has_field_name() {
        let query = format!(
            r#"create table foo (id int not null, compfoo som{}e_type);"#,
            QueryWithCursorPosition::cursor_marker()
        );

=======
    fn does_not_overflow_callstack_on_smaller_treesitter_child() {
        let query = format!(
            r#"select * from persons where id = @i{}d;"#,
            QueryWithCursorPosition::cursor_marker()
        );

        /*
            The query (currently) yields the following treesitter tree for the WHERE clause:

            where [29..43] 'where id = @id'
                keyword_where [29..34] 'where'
                binary_expression [35..43] 'id = @id'
                field [35..37] 'id'
                    identifier [35..37] 'id'
                = [38..39] '='
                field [40..43] '@id'
                    identifier [40..43] '@id'
                        @ [40..41] '@'

            You can see that the '@' is a child of the "identifier" but has a range smaller than its parent's.
            This would crash our context parsing because, at position 42, we weren't at the leaf node but also couldn't
            go to a child on that position.
        */

>>>>>>> a1f1818a
        let (position, text) = QueryWithCursorPosition::from(query).get_text_and_position();

        let tree = get_tree(text.as_str());

        let params = TreeSitterContextParams {
            position: (position as u32).into(),
            text: &text,
            tree: &tree,
        };

<<<<<<< HEAD
        let ctx = TreesitterContext::new(params);

        assert!(ctx.node_under_cursor_is_within_field_name("custom_type"));
=======
        // should simply not panic
        let _ = TreesitterContext::new(params);
>>>>>>> a1f1818a
    }
}<|MERGE_RESOLUTION|>--- conflicted
+++ resolved
@@ -1259,14 +1259,27 @@
     }
 
     #[test]
-<<<<<<< HEAD
     fn verifies_node_has_field_name() {
         let query = format!(
             r#"create table foo (id int not null, compfoo som{}e_type);"#,
             QueryWithCursorPosition::cursor_marker()
         );
-
-=======
+        let (position, text) = QueryWithCursorPosition::from(query).get_text_and_position();
+
+        let tree = get_tree(text.as_str());
+
+        let params = TreeSitterContextParams {
+            position: (position as u32).into(),
+            text: &text,
+            tree: &tree,
+        };
+
+        let ctx = TreesitterContext::new(params);
+
+        assert!(ctx.node_under_cursor_is_within_field_name("custom_type"));
+    }
+
+    #[test]
     fn does_not_overflow_callstack_on_smaller_treesitter_child() {
         let query = format!(
             r#"select * from persons where id = @i{}d;"#,
@@ -1291,7 +1304,6 @@
             go to a child on that position.
         */
 
->>>>>>> a1f1818a
         let (position, text) = QueryWithCursorPosition::from(query).get_text_and_position();
 
         let tree = get_tree(text.as_str());
@@ -1302,13 +1314,7 @@
             tree: &tree,
         };
 
-<<<<<<< HEAD
-        let ctx = TreesitterContext::new(params);
-
-        assert!(ctx.node_under_cursor_is_within_field_name("custom_type"));
-=======
         // should simply not panic
         let _ = TreesitterContext::new(params);
->>>>>>> a1f1818a
     }
 }