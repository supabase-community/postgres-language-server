--- conflicted
+++ resolved
@@ -73,37 +73,6 @@
     fn relevance_score(&self, ctx: &TreesitterContext) -> f32 {
         let mut score = 0.0;
 
-<<<<<<< HEAD
-        let first_qualifier = ctx
-            .identifier_qualifiers
-            .0
-            .as_ref()
-            .map(|s| s.replace('"', ""));
-
-        let second_qualifier = ctx
-            .identifier_qualifiers
-            .1
-            .as_ref()
-            .map(|s| s.replace('"', ""));
-
-        match (first_qualifier, second_qualifier) {
-            (Some(schema), Some(table_or_alias)) => {
-                let table = ctx
-                    .get_mentioned_table_for_alias(&table_or_alias)
-                    .unwrap_or(&table_or_alias);
-
-                if self.schema_name == schema && &self.table_name == table {
-                    score += 300.0;
-                }
-            }
-            (None, Some(table_or_alias)) => {
-                let table = ctx
-                    .get_mentioned_table_for_alias(&table_or_alias)
-                    .unwrap_or(&table_or_alias);
-
-                if &self.table_name == table {
-                    score += 250.0;
-=======
         // high score if we match the specific alias or table being referenced in the cursor context
 
         if let Some(table_or_alias) = ctx.tail_qualifier_sanitized() {
@@ -111,17 +80,17 @@
                 .get_mentioned_table_for_alias(&table_or_alias)
                 .unwrap_or(&table_or_alias);
 
-            if table == self.table_name.as_str() {
+            if table == self.table_name.as_str()
+                && ctx
+                    .head_qualifier_sanitized()
+                    .is_none_or(|s| self.schema_name == s.as_str())
+            {
                 score += 250.0;
-            }
-
-            if let Some(schema) = ctx.head_qualifier_sanitized() {
-                if schema == self.schema_name.as_str() {
+
+                if ctx.head_qualifier_sanitized().is_some() {
                     score += 50.0;
->>>>>>> 85c95174
                 }
             }
-            _ => {}
         }
 
         if ctx
