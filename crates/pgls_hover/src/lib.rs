use pgls_schema_cache::SchemaCache;
use pgls_text_size::TextSize;
use pgls_treesitter::TreeSitterContextParams;

use crate::{
    contextual_priority::prioritize_by_context, hoverables::Hoverable, hovered_node::HoveredNode,
    to_markdown::format_hover_markdown,
};

mod contextual_priority;
mod hoverables;
mod hovered_node;
mod to_markdown;

pub struct OnHoverParams<'a> {
    pub position: TextSize,
    pub schema_cache: &'a SchemaCache,
    pub stmt_sql: &'a str,
    pub ast: Option<&'a pgls_query::NodeEnum>,
    pub ts_tree: &'a tree_sitter::Tree,
}

#[tracing::instrument(level = "debug", skip_all, fields(
    text = params.stmt_sql,
    position = params.position.to_string()
))]
pub fn on_hover(params: OnHoverParams) -> Vec<String> {
    let ctx = pgls_treesitter::context::TreesitterContext::new(TreeSitterContextParams {
        position: params.position,
        text: params.stmt_sql,
        tree: params.ts_tree,
    });

    if let Some(hovered_node) = HoveredNode::get(&ctx) {
        let items: Vec<Hoverable> = match hovered_node {
<<<<<<< HEAD
            HoveredNode::Table(node_identification) => match node_identification {
                (None, n) => params
                    .schema_cache
                    .find_tables(n.as_str(), None)
                    .into_iter()
                    .map(Hoverable::from)
                    .collect(),

                (Some(s), n) => params
                    .schema_cache
                    .find_tables(n.as_str(), Some(&s))
                    .into_iter()
                    .map(Hoverable::from)
                    .collect(),
            },

            HoveredNode::Column(node_identification) => match node_identification {
                (None, None, column_name) => params
                    .schema_cache
                    .find_cols(&column_name, None, None)
                    .into_iter()
                    .map(Hoverable::from)
                    .collect(),

                (None, Some(table_or_alias), column_name) => {
                    // resolve alias to actual table name if needed
                    let actual_table = ctx
                        .get_mentioned_table_for_alias(table_or_alias.as_str())
                        .map(|s| s.as_str())
                        .unwrap_or(table_or_alias.as_str());

                    params
                        .schema_cache
                        .find_cols(&column_name, Some(actual_table), None)
                        .into_iter()
                        .map(Hoverable::from)
                        .collect()
                }

                (Some(schema), Some(table), column_name) => params
                    // no need to resolve table; there can't be both schema qualification and an alias.
                    .schema_cache
                    .find_cols(&column_name, Some(&table), Some(&schema))
                    .into_iter()
                    .map(Hoverable::from)
                    .collect(),

                _ => vec![],
            },

            HoveredNode::Function(node_identification) => match node_identification {
                (None, function_name) => params
                    .schema_cache
                    .find_functions(&function_name, None)
                    .into_iter()
                    .map(Hoverable::from)
                    .collect(),

                (Some(schema), function_name) => params
=======
            HoveredNode::Table((schema, name)) => params
                .schema_cache
                .find_tables(name.as_str(), schema.as_deref())
                .into_iter()
                .map(Hoverable::from)
                .collect(),

            HoveredNode::Column((schema, table_or_alias, column_name)) => {
                let table = table_or_alias.as_ref().and_then(|t| {
                    ctx.get_mentioned_table_for_alias(t.as_str())
                        .map(|s| s.as_str())
                        .or(Some(t.as_str()))
                });

                params
>>>>>>> 85c95174
                    .schema_cache
                    .find_cols(&column_name, table, schema.as_deref())
                    .into_iter()
                    .map(Hoverable::from)
<<<<<<< HEAD
                    .collect(),
            },
=======
                    .collect()
            }

            HoveredNode::Function((schema, function_name)) => params
                .schema_cache
                .find_functions(&function_name, schema.as_deref())
                .into_iter()
                .map(Hoverable::from)
                .collect(),
>>>>>>> 85c95174

            HoveredNode::Role(role_name) => params
                .schema_cache
                .find_roles(&role_name)
                .into_iter()
                .map(Hoverable::from)
                .collect(),

            HoveredNode::Schema(schema_name) => params
                .schema_cache
                .find_schema(&schema_name)
                .map(Hoverable::from)
                .map(|s| vec![s])
                .unwrap_or_default(),

<<<<<<< HEAD
            HoveredNode::PostgresType(node_identification) => match node_identification {
                (None, type_name) => params
                    .schema_cache
                    .find_type(&type_name, None)
                    .map(Hoverable::from)
                    .map(|s| vec![s])
                    .unwrap_or_default(),

                (Some(schema), type_name) => params
                    .schema_cache
                    .find_type(&type_name, Some(schema.as_str()))
                    .map(Hoverable::from)
                    .map(|s| vec![s])
                    .unwrap_or_default(),
            },
=======
            HoveredNode::PostgresType((schema, type_name)) => params
                .schema_cache
                .find_type(&type_name, schema.as_deref())
                .map(Hoverable::from)
                .map(|s| vec![s])
                .unwrap_or_default(),
>>>>>>> 85c95174

            _ => todo!(),
        };

        prioritize_by_context(items, &ctx)
            .into_iter()
            .map(|item| format_hover_markdown(&item, params.schema_cache))
            .filter_map(Result::ok)
            .collect()
    } else {
        Default::default()
    }
}<|MERGE_RESOLUTION|>--- conflicted
+++ resolved
@@ -33,7 +33,6 @@
 
     if let Some(hovered_node) = HoveredNode::get(&ctx) {
         let items: Vec<Hoverable> = match hovered_node {
-<<<<<<< HEAD
             HoveredNode::Table(node_identification) => match node_identification {
                 (None, n) => params
                     .schema_cache
@@ -63,7 +62,7 @@
                     let actual_table = ctx
                         .get_mentioned_table_for_alias(table_or_alias.as_str())
                         .map(|s| s.as_str())
-                        .unwrap_or(table_or_alias.as_str());
+                        .unwrap_or(&table_or_alias);
 
                     params
                         .schema_cache
@@ -85,49 +84,13 @@
             },
 
             HoveredNode::Function(node_identification) => match node_identification {
-                (None, function_name) => params
+                (maybe_schema, function_name) => params
                     .schema_cache
-                    .find_functions(&function_name, None)
+                    .find_functions(&function_name, maybe_schema.as_deref())
                     .into_iter()
                     .map(Hoverable::from)
                     .collect(),
-
-                (Some(schema), function_name) => params
-=======
-            HoveredNode::Table((schema, name)) => params
-                .schema_cache
-                .find_tables(name.as_str(), schema.as_deref())
-                .into_iter()
-                .map(Hoverable::from)
-                .collect(),
-
-            HoveredNode::Column((schema, table_or_alias, column_name)) => {
-                let table = table_or_alias.as_ref().and_then(|t| {
-                    ctx.get_mentioned_table_for_alias(t.as_str())
-                        .map(|s| s.as_str())
-                        .or(Some(t.as_str()))
-                });
-
-                params
->>>>>>> 85c95174
-                    .schema_cache
-                    .find_cols(&column_name, table, schema.as_deref())
-                    .into_iter()
-                    .map(Hoverable::from)
-<<<<<<< HEAD
-                    .collect(),
             },
-=======
-                    .collect()
-            }
-
-            HoveredNode::Function((schema, function_name)) => params
-                .schema_cache
-                .find_functions(&function_name, schema.as_deref())
-                .into_iter()
-                .map(Hoverable::from)
-                .collect(),
->>>>>>> 85c95174
 
             HoveredNode::Role(role_name) => params
                 .schema_cache
@@ -143,7 +106,6 @@
                 .map(|s| vec![s])
                 .unwrap_or_default(),
 
-<<<<<<< HEAD
             HoveredNode::PostgresType(node_identification) => match node_identification {
                 (None, type_name) => params
                     .schema_cache
@@ -159,14 +121,6 @@
                     .map(|s| vec![s])
                     .unwrap_or_default(),
             },
-=======
-            HoveredNode::PostgresType((schema, type_name)) => params
-                .schema_cache
-                .find_type(&type_name, schema.as_deref())
-                .map(Hoverable::from)
-                .map(|s| vec![s])
-                .unwrap_or_default(),
->>>>>>> 85c95174
 
             _ => todo!(),
         };
