use pgls_treesitter::WrappingClause;

<<<<<<< HEAD
type NodeIdentification = (Option<String>, String);

=======
>>>>>>> 85c95174
#[allow(unused)]
#[derive(Debug)]
pub(crate) enum HoveredNode {
    Schema(String),
<<<<<<< HEAD
    Table(NodeIdentification),
    Function(NodeIdentification),
    Column((Option<String>, Option<String>, String)),
    Policy(NodeIdentification),
    Trigger(NodeIdentification),
    Role(String),
    PostgresType(NodeIdentification),
=======
    Table((Option<String>, String)),
    Function((Option<String>, String)),
    Column((Option<String>, Option<String>, String)),
    Policy((Option<String>, String)),
    Trigger((Option<String>, String)),
    Role(String),
    PostgresType((Option<String>, String)),
>>>>>>> 85c95174
}

impl HoveredNode {
    pub(crate) fn get(ctx: &pgls_treesitter::context::TreesitterContext) -> Option<Self> {
        let node_content = ctx.get_node_under_cursor_content()?;

        if looks_like_sql_param(node_content.as_str()) {
            return None;
        }

        let under_cursor = ctx.node_under_cursor.as_ref()?;

        match under_cursor.kind() {
            "column_identifier" => Some(HoveredNode::Column((
                ctx.identifier_qualifiers.0.clone(),
                ctx.identifier_qualifiers.1.clone(),
                node_content,
            ))),
            "function_identifier" => Some(HoveredNode::Function((
                ctx.identifier_qualifiers.1.clone(),
                node_content,
            ))),
            "policy_identifier" => Some(HoveredNode::Policy((
                ctx.identifier_qualifiers.1.clone(),
                node_content,
            ))),
            "table_identifier" => Some(HoveredNode::Table((
                ctx.identifier_qualifiers.1.clone(),
                node_content,
            ))),

            "schema_identifier" => Some(HoveredNode::Schema(node_content)),
            "role_identifier" => Some(HoveredNode::Role(node_content)),

            "any_identifier"
                if ctx.matches_ancestor_history(&["table_reference"])
                    || ctx
                        .matches_ancestor_history(&["grantable_on_table", "object_reference"]) =>
            {
                let num_sibs = ctx.num_siblings();
                if ctx.node_under_cursor_is_nth_child(1) && num_sibs > 0 {
                    return Some(HoveredNode::Schema(node_content));
                }

                Some(HoveredNode::Table((
                    ctx.identifier_qualifiers.1.clone(),
                    node_content,
                )))
            }

            "any_identifier"
                if ctx.matches_ancestor_history(&["object_reference"])
                    && ctx.wrapping_clause_type.as_ref().is_some_and(|clause| {
                        matches!(
                            clause,
                            WrappingClause::AlterPolicy
                                | WrappingClause::CreatePolicy
                                | WrappingClause::DropPolicy
                        )
                    }) =>
            {
                Some(HoveredNode::Table((
                    ctx.identifier_qualifiers.1.clone(),
                    node_content,
                )))
            }

<<<<<<< HEAD
            "any_identifier"
                if ctx.matches_ancestor_history(&["binary_expression", "object_reference"])
                    || ctx.matches_ancestor_history(&["term", "object_reference"]) =>
            {
                Some(HoveredNode::Column((
                    ctx.identifier_qualifiers.0.clone(),
                    ctx.identifier_qualifiers.1.clone(),
                    node_content,
                )))
            }
=======
            "column_identifier" => Some(HoveredNode::Column((
                None,
                ctx.identifier_qualifiers.1.clone(),
                node_content,
            ))),
>>>>>>> 85c95174

            "any_identifier"
                if ctx.matches_ancestor_history(&["invocation", "function_reference"]) =>
            {
                Some(HoveredNode::Function((
                    ctx.identifier_qualifiers.1.clone(),
                    node_content,
                )))
            }

            "any_identifier"
                if ctx.matches_one_of_ancestors(&[
                    "alter_role",
                    "policy_to_role",
                    "role_specification",
                ]) || ctx.before_cursor_matches_kind(&["keyword_revoke"]) =>
            {
                Some(HoveredNode::Role(node_content))
            }
            "grant_role" | "policy_role" => Some(HoveredNode::Role(node_content)),

            "any_identifier"
                if (
                    // hover over custom type in `create table` or `returns`
                    (ctx.matches_ancestor_history(&["type", "object_reference"])
                    && ctx.node_under_cursor_is_within_field_name(&["custom_type"]))

                    // hover over type in `select` clause etc…
                    || (ctx
                        .matches_ancestor_history(&["field_selection","composite_reference","object_reference"])
                        && ctx.node_under_cursor_is_within_field_name(&["object_reference_1of1", "object_reference_2of2"])))

                    // make sure we're not checking against an alias
                    && ctx
                        .get_mentioned_table_for_alias(
                            node_content.as_str(),
                        )
                        .is_none() =>
            {
<<<<<<< HEAD
                Some(HoveredNode::PostgresType((
                    ctx.identifier_qualifiers.1.clone(),
                    node_content,
=======
                let sanitized = node_content.replace(['(', ')'], "");
                Some(HoveredNode::PostgresType((
                    ctx.identifier_qualifiers.1.clone(),
                    sanitized,
>>>>>>> 85c95174
                )))
            }

            // quoted columns
            "literal" if ctx.matches_ancestor_history(&["select_expression", "term"]) => {
<<<<<<< HEAD
                Some(HoveredNode::Column((
                    ctx.identifier_qualifiers.0.clone(),
                    ctx.identifier_qualifiers.1.clone(),
                    node_content,
                )))
            }
=======
                Some(HoveredNode::Column((None, None, node_content)))
            }

            "grant_table" => Some(HoveredNode::Table((
                ctx.identifier_qualifiers.1.clone(),
                node_content,
            ))),
>>>>>>> 85c95174

            _ => None,
        }
    }
}

fn looks_like_sql_param(content: &str) -> bool {
    (content.starts_with("$") && !content.starts_with("$$"))
        || (content.starts_with(":") && !content.starts_with("::"))
        || (content.starts_with("@"))
        || content.starts_with("?")
}<|MERGE_RESOLUTION|>--- conflicted
+++ resolved
@@ -1,31 +1,18 @@
 use pgls_treesitter::WrappingClause;
 
-<<<<<<< HEAD
-type NodeIdentification = (Option<String>, String);
-
-=======
->>>>>>> 85c95174
-#[allow(unused)]
 #[derive(Debug)]
 pub(crate) enum HoveredNode {
     Schema(String),
-<<<<<<< HEAD
-    Table(NodeIdentification),
-    Function(NodeIdentification),
-    Column((Option<String>, Option<String>, String)),
-    Policy(NodeIdentification),
-    Trigger(NodeIdentification),
-    Role(String),
-    PostgresType(NodeIdentification),
-=======
     Table((Option<String>, String)),
     Function((Option<String>, String)),
     Column((Option<String>, Option<String>, String)),
-    Policy((Option<String>, String)),
-    Trigger((Option<String>, String)),
     Role(String),
     PostgresType((Option<String>, String)),
->>>>>>> 85c95174
+
+    #[allow(unused)]
+    Trigger((Option<String>, String)),
+    #[allow(dead_code)]
+    Policy((Option<String>, String)),
 }
 
 impl HoveredNode {
@@ -40,20 +27,20 @@
 
         match under_cursor.kind() {
             "column_identifier" => Some(HoveredNode::Column((
-                ctx.identifier_qualifiers.0.clone(),
-                ctx.identifier_qualifiers.1.clone(),
+                ctx.head_qualifier_sanitized(),
+                ctx.tail_qualifier_sanitized(),
                 node_content,
             ))),
             "function_identifier" => Some(HoveredNode::Function((
-                ctx.identifier_qualifiers.1.clone(),
+                ctx.tail_qualifier_sanitized(),
                 node_content,
             ))),
             "policy_identifier" => Some(HoveredNode::Policy((
-                ctx.identifier_qualifiers.1.clone(),
+                ctx.tail_qualifier_sanitized(),
                 node_content,
             ))),
             "table_identifier" => Some(HoveredNode::Table((
-                ctx.identifier_qualifiers.1.clone(),
+                ctx.tail_qualifier_sanitized(),
                 node_content,
             ))),
 
@@ -71,7 +58,7 @@
                 }
 
                 Some(HoveredNode::Table((
-                    ctx.identifier_qualifiers.1.clone(),
+                    ctx.tail_qualifier_sanitized(),
                     node_content,
                 )))
             }
@@ -88,35 +75,27 @@
                     }) =>
             {
                 Some(HoveredNode::Table((
-                    ctx.identifier_qualifiers.1.clone(),
+                    ctx.tail_qualifier_sanitized(),
                     node_content,
                 )))
             }
 
-<<<<<<< HEAD
             "any_identifier"
                 if ctx.matches_ancestor_history(&["binary_expression", "object_reference"])
                     || ctx.matches_ancestor_history(&["term", "object_reference"]) =>
             {
                 Some(HoveredNode::Column((
-                    ctx.identifier_qualifiers.0.clone(),
-                    ctx.identifier_qualifiers.1.clone(),
+                    ctx.head_qualifier_sanitized(),
+                    ctx.tail_qualifier_sanitized(),
                     node_content,
                 )))
             }
-=======
-            "column_identifier" => Some(HoveredNode::Column((
-                None,
-                ctx.identifier_qualifiers.1.clone(),
-                node_content,
-            ))),
->>>>>>> 85c95174
 
             "any_identifier"
                 if ctx.matches_ancestor_history(&["invocation", "function_reference"]) =>
             {
                 Some(HoveredNode::Function((
-                    ctx.identifier_qualifiers.1.clone(),
+                    ctx.tail_qualifier_sanitized(),
                     node_content,
                 )))
             }
@@ -150,37 +129,20 @@
                         )
                         .is_none() =>
             {
-<<<<<<< HEAD
                 Some(HoveredNode::PostgresType((
-                    ctx.identifier_qualifiers.1.clone(),
+                    ctx.tail_qualifier_sanitized(),
                     node_content,
-=======
-                let sanitized = node_content.replace(['(', ')'], "");
-                Some(HoveredNode::PostgresType((
-                    ctx.identifier_qualifiers.1.clone(),
-                    sanitized,
->>>>>>> 85c95174
                 )))
             }
 
             // quoted columns
             "literal" if ctx.matches_ancestor_history(&["select_expression", "term"]) => {
-<<<<<<< HEAD
                 Some(HoveredNode::Column((
-                    ctx.identifier_qualifiers.0.clone(),
-                    ctx.identifier_qualifiers.1.clone(),
+                    ctx.head_qualifier_sanitized(),
+                    ctx.tail_qualifier_sanitized(),
                     node_content,
                 )))
             }
-=======
-                Some(HoveredNode::Column((None, None, node_content)))
-            }
-
-            "grant_table" => Some(HoveredNode::Table((
-                ctx.identifier_qualifiers.1.clone(),
-                node_content,
-            ))),
->>>>>>> 85c95174
 
             _ => None,
         }
