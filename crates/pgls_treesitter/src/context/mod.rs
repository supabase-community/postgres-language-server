use std::{
    cmp,
    collections::{HashMap, HashSet},
};

use crate::{
    parts_of_reference_query,
    queries::{self, QueryResult, TreeSitterQueriesExecutor},
};
use pgls_text_size::TextSize;

#[derive(Debug, PartialEq, Eq, Hash, Clone)]
pub enum WrappingClause<'a> {
    Select,
    Where,
    From,
    Join {
        on_node: Option<tree_sitter::Node<'a>>,
    },
    Update,
    Delete,
    ColumnDefinitions,
    Insert,
    AlterTable,
    DropTable,
    DropColumn,
    AlterColumn,
    RenameColumn,
    SetStatement,
    AlterRole,
    DropRole,
    RevokeStatement,
    GrantStatement,

    CreatePolicy,
    AlterPolicy,
    DropPolicy,
    CheckOrUsingClause,
}

#[derive(PartialEq, Eq, Hash, Debug, Clone)]
pub struct MentionedColumn {
    pub column: String,
    pub alias: Option<String>,
}

/// We can map a few nodes, such as the "update" node, to actual SQL clauses.
/// That gives us a lot of insight for completions.
/// Other nodes, such as the "relation" node, gives us less but still
/// relevant information.
/// `WrappingNode` maps to such nodes.
///
/// Note: This is not the direct parent of the `node_under_cursor`, but the closest
/// *relevant* parent.
#[derive(Debug, PartialEq, Eq)]
pub enum WrappingNode {
    Relation,
    BinaryExpression,
    Assignment,
    List,
}

impl TryFrom<&str> for WrappingNode {
    type Error = String;

    fn try_from(value: &str) -> Result<Self, Self::Error> {
        match value {
            "relation" => Ok(Self::Relation),
            "assignment" => Ok(Self::Assignment),
            "binary_expression" => Ok(Self::BinaryExpression),
            "list" => Ok(Self::List),
            _ => {
                let message = format!("Unimplemented Relation: {value}");

                // Err on tests, so we notice that we're lacking an implementation immediately.
                if cfg!(test) {
                    panic!("{}", message);
                }

                Err(message)
            }
        }
    }
}

impl TryFrom<String> for WrappingNode {
    type Error = String;
    fn try_from(value: String) -> Result<Self, Self::Error> {
        Self::try_from(value.as_str())
    }
}

pub struct TreeSitterContextParams<'a> {
    pub position: TextSize,
    pub text: &'a str,
    pub tree: &'a tree_sitter::Tree,
}

#[derive(Debug)]
pub struct TreesitterContext<'a> {
    pub node_under_cursor: Option<tree_sitter::Node<'a>>,

    pub tree: &'a tree_sitter::Tree,
    pub text: &'a str,
    pub position: usize,

<<<<<<< HEAD
    /// Identifiers can have additional qualifiers; e.g. a table can be `schema.table`, and a
    /// column can be `schema.table.column`. The `identifier_qualifiers` are those additional qualifiers in order.
    ///
    /// For a column: `(Some(schema), Some(table))`
    ///
    /// For a table: `(None, Some(schema))` – the first entry will always be None.
=======
    /// Tuple containing up to two qualifiers for identifier-node under the cursor: (head, tail)
    ///
    /// The qualifiers represent different "parents" based on the context, for example:
    /// - `column` -> (None, None)
    /// - `table.column` -> (None, Some("table"))
    /// - `alias.column` -> (None, Some("alias"))
    /// - `schema.table` -> (None, Some("schema"))
    /// - `schema.table.column` -> (Some("schema"), Some("table"))
    /// - `table` -> (None, None)
>>>>>>> 85c95174
    pub identifier_qualifiers: (Option<String>, Option<String>),

    pub wrapping_clause_type: Option<WrappingClause<'a>>,

    pub wrapping_node_kind: Option<WrappingNode>,

    pub is_invocation: bool,
    pub wrapping_statement_range: Option<tree_sitter::Range>,

    mentioned_relations: HashMap<Option<String>, HashSet<String>>,
    mentioned_table_aliases: HashMap<String, String>,
    mentioned_columns: HashMap<Option<WrappingClause<'a>>, HashSet<MentionedColumn>>,
}

impl<'a> TreesitterContext<'a> {
    pub fn new(params: TreeSitterContextParams<'a>) -> Self {
        let mut ctx = Self {
            tree: params.tree,
            text: params.text,
            position: usize::from(params.position),
            node_under_cursor: None,
            identifier_qualifiers: (None, None),
            wrapping_clause_type: None,
            wrapping_node_kind: None,
            wrapping_statement_range: None,
            is_invocation: false,
            mentioned_relations: HashMap::new(),
            mentioned_table_aliases: HashMap::new(),
            mentioned_columns: HashMap::new(),
        };

        ctx.gather_tree_context();
        ctx.gather_info_from_ts_queries();

        ctx
    }

    fn gather_info_from_ts_queries(&mut self) {
        let stmt_range = self.wrapping_statement_range.as_ref();
        let sql = self.text;

        let mut executor = TreeSitterQueriesExecutor::new(self.tree.root_node(), sql);

        executor.add_query_results::<queries::RelationMatch>();
        executor.add_query_results::<queries::TableAliasMatch>();
        executor.add_query_results::<queries::SelectColumnMatch>();
        executor.add_query_results::<queries::InsertColumnMatch>();
        executor.add_query_results::<queries::WhereColumnMatch>();

        for relation_match in executor.get_iter(stmt_range) {
            match relation_match {
                QueryResult::Relation(r) => {
                    let schema_name = r.get_schema(sql);
                    let table_name = r.get_table(sql);

                    self.mentioned_relations
                        .entry(schema_name)
                        .and_modify(|s| {
                            s.insert(table_name.clone());
                        })
                        .or_insert(HashSet::from([table_name]));
                }

                QueryResult::TableAliases(table_alias_match) => {
                    self.mentioned_table_aliases.insert(
                        table_alias_match.get_alias(sql),
                        table_alias_match.get_table(sql),
                    );
                }

                QueryResult::SelectClauseColumns(c) => {
                    let mentioned = MentionedColumn {
                        column: c.get_column(sql),
                        alias: c.get_alias(sql),
                    };

                    self.mentioned_columns
                        .entry(Some(WrappingClause::Select))
                        .and_modify(|s| {
                            s.insert(mentioned.clone());
                        })
                        .or_insert(HashSet::from([mentioned]));
                }

                QueryResult::WhereClauseColumns(c) => {
                    let mentioned = MentionedColumn {
                        column: c.get_column(sql),
                        alias: c.get_alias(sql),
                    };

                    self.mentioned_columns
                        .entry(Some(WrappingClause::Where))
                        .and_modify(|s| {
                            s.insert(mentioned.clone());
                        })
                        .or_insert(HashSet::from([mentioned]));
                }

                QueryResult::InsertClauseColumns(c) => {
                    let mentioned = MentionedColumn {
                        column: c.get_column(sql),
                        alias: None,
                    };

                    self.mentioned_columns
                        .entry(Some(WrappingClause::Insert))
                        .and_modify(|s| {
                            s.insert(mentioned.clone());
                        })
                        .or_insert(HashSet::from([mentioned]));
                }
                _ => {}
            };
        }
    }

    fn get_ts_node_content(&self, ts_node: &tree_sitter::Node<'a>) -> Option<String> {
        let source = self.text;
        ts_node
            .utf8_text(source.as_bytes())
            .ok()
            .map(|txt| txt.into())
    }

    pub fn get_node_under_cursor_content(&self) -> Option<String> {
        self.node_under_cursor
            .as_ref()
            .and_then(|node| self.get_ts_node_content(node))
    }

    fn gather_tree_context(&mut self) {
        let mut cursor = self.tree.root_node().walk();

        /*
         * The head node of any treesitter tree is always the "PROGRAM" node.
         *
         * We want to enter the next layer and focus on the child node that matches the user's cursor position.
         * If there is no node under the users position, however, the cursor won't enter the next level – it
         * will stay on the Program node.
         *
         * This might lead to an unexpected context or infinite recursion.
         *
         * We'll therefore adjust the cursor position such that it meets the last node of the AST.
         * `select * from use           {}` becomes `select * from use{}`.
         */
        let current_node = cursor.node();

        let mut chars = self.text.chars();

        if chars
            .nth(self.position)
            .is_some_and(|c| !c.is_ascii_whitespace() && !&[';', ')'].contains(&c))
        {
            self.position = cmp::min(self.position, self.text.len().saturating_sub(1));
        } else {
            self.position = cmp::min(
                self.position.saturating_sub(1),
                self.text.len().saturating_sub(1),
            );
        }

        cursor.goto_first_child_for_byte(self.position);

        self.gather_context_from_node(cursor, current_node);
    }

    fn gather_context_from_node(
        &mut self,
        mut cursor: tree_sitter::TreeCursor<'a>,
        parent_node: tree_sitter::Node<'a>,
    ) {
        let current_node = cursor.node();

        let parent_node_kind = parent_node.kind();
        let current_node_kind = current_node.kind();

        // prevent infinite recursion – this can happen with ERROR nodes
        if current_node_kind == parent_node_kind && ["ERROR", "program"].contains(&parent_node_kind)
        {
            self.node_under_cursor = Some(current_node);
            return;
        }

        match parent_node_kind {
            "statement" | "subquery" => {
                self.wrapping_clause_type =
                    self.get_wrapping_clause_from_current_node(current_node, &mut cursor);

                self.wrapping_statement_range = Some(parent_node.range());
            }
            "invocation" => self.is_invocation = true,
            _ => {}
        }

        // try to gather context from the siblings if we're within an error node.
        if parent_node_kind == "ERROR" {
            if let Some(clause_type) = self.get_wrapping_clause_from_error_node_child(current_node)
            {
                self.wrapping_clause_type = Some(clause_type);
            }
            if let Some(wrapping_node) = self.get_wrapping_node_from_error_node_child(current_node)
            {
                self.wrapping_node_kind = Some(wrapping_node)
            }

            self.get_info_from_error_node_child(current_node);
        }

        match current_node_kind {
<<<<<<< HEAD
            "object_reference" | "column_reference" => {
                if let Some((head, middle, _)) = parts_of_reference_query(current_node, self.text) {
                    self.identifier_qualifiers = (
                        head.and_then(|h| self.get_ts_node_content(&h)),
                        middle.and_then(|m| self.get_ts_node_content(&m)),
                    );
                }
            }

            "table_reference" | "type_reference" | "function_reference" => {
                if let Some((_, middle, _)) = parts_of_reference_query(current_node, self.text) {
                    self.identifier_qualifiers =
                        (None, middle.and_then(|m| self.get_ts_node_content(&m)));
=======
            "object_reference" | "field" => {
                let start = current_node.start_byte();
                let content = self.get_ts_node_content(&current_node);
                if let Some(txt) = content {
                    let parts: Vec<&str> = txt.split('.').collect();
                    // we do not want to set it if we're on the first qualifier itself
                    let is_on_first_part = start + parts[0].len() >= self.position;

                    if parts.len() == 2 && !is_on_first_part {
                        self.identifier_qualifiers = (None, Some(parts[0].to_string()));
                    } else if parts.len() == 3 && !is_on_first_part {
                        let is_on_second_part =
                            start + parts[0].len() + 1 + parts[1].len() >= self.position;
                        if !is_on_second_part {
                            self.identifier_qualifiers =
                                (Some(parts[0].to_string()), Some(parts[1].to_string()));
                        } else {
                            self.identifier_qualifiers = (None, Some(parts[0].to_string()));
                        }
                    }
>>>>>>> 85c95174
                }
            }

            "relation" | "binary_expression" | "assignment" => {
                self.wrapping_node_kind = current_node_kind.try_into().ok();
            }

            "list" => {
                if current_node
                    .prev_sibling()
                    .is_none_or(|n| n.kind() != "keyword_values")
                {
                    self.wrapping_node_kind = current_node_kind.try_into().ok();
                }
            }

            _ => {
                if let Some(clause_type) =
                    self.get_wrapping_clause_from_current_node(current_node, &mut cursor)
                {
                    self.wrapping_clause_type = Some(clause_type);
                }
            }
        }

        // We have arrived at the leaf node
        if current_node.child_count() == 0
            || current_node.first_child_for_byte(self.position).is_none()
        {
            self.node_under_cursor = Some(current_node);
            return;
        }

        cursor.goto_first_child_for_byte(self.position);
        self.gather_context_from_node(cursor, current_node);
    }

    fn get_first_sibling(&self, node: tree_sitter::Node<'a>) -> tree_sitter::Node<'a> {
        let mut first_sibling = node;
        while let Some(n) = first_sibling.prev_sibling() {
            first_sibling = n;
        }
        first_sibling
    }

    fn get_wrapping_node_from_error_node_child(
        &self,
        node: tree_sitter::Node<'a>,
    ) -> Option<WrappingNode> {
        self.wrapping_clause_type
            .as_ref()
            .and_then(|clause| match clause {
                WrappingClause::Insert => {
                    let mut first_sib = self.get_first_sibling(node);

                    let mut after_opening_bracket = false;
                    let mut before_closing_bracket = false;

                    while let Some(next_sib) = first_sib.next_sibling() {
                        if next_sib.kind() == "("
                            && next_sib.end_position() <= node.start_position()
                        {
                            after_opening_bracket = true;
                        }

                        if next_sib.kind() == ")"
                            && next_sib.start_position() >= node.end_position()
                        {
                            before_closing_bracket = true;
                        }

                        first_sib = next_sib;
                    }

                    if after_opening_bracket && before_closing_bracket {
                        Some(WrappingNode::List)
                    } else {
                        None
                    }
                }
                _ => None,
            })
    }

    fn get_wrapping_clause_from_error_node_child(
        &self,
        node: tree_sitter::Node<'a>,
    ) -> Option<WrappingClause<'a>> {
        let clause_combinations: Vec<(WrappingClause, &[&'static str])> = vec![
            (WrappingClause::Where, &["where"]),
            (WrappingClause::Update, &["update"]),
            (WrappingClause::Select, &["select"]),
            (WrappingClause::Delete, &["delete"]),
            (WrappingClause::Insert, &["insert", "into"]),
            (WrappingClause::From, &["from"]),
            (WrappingClause::Join { on_node: None }, &["join"]),
            (WrappingClause::AlterTable, &["alter", "table"]),
            (WrappingClause::AlterColumn, &["alter", "table", "alter"]),
            (WrappingClause::RenameColumn, &["alter", "table", "rename"]),
            (
                WrappingClause::AlterTable,
                &["alter", "table", "if", "exists"],
            ),
            (WrappingClause::DropTable, &["drop", "table"]),
            (
                WrappingClause::DropTable,
                &["drop", "table", "if", "exists"],
            ),
        ];

        let first_sibling = self.get_first_sibling(node);

        /*
         * For each clause, we'll iterate from first_sibling to the next ones,
         * either until the end or until we land on the node under the cursor.
         * We'll score the `WrappingClause` by how many tokens it matches in order.
         */
        let mut clauses_with_score: Vec<(WrappingClause, usize)> = clause_combinations
            .into_iter()
            .map(|(clause, tokens)| {
                let mut idx = 0;

                let mut sibling = Some(first_sibling);
                while let Some(sib) = sibling {
                    if sib.end_byte() >= node.end_byte() || idx >= tokens.len() {
                        break;
                    }

                    if let Some(sibling_content) = self.get_ts_node_content(&sib) {
                        if sibling_content == tokens[idx] {
                            idx += 1;
                        }
                    } else {
                        break;
                    }

                    sibling = sib.next_sibling();
                }

                (clause, idx)
            })
            .collect();

        clauses_with_score.sort_by(|(_, score_a), (_, score_b)| score_b.cmp(score_a));
        clauses_with_score
            .iter()
            .find(|(_, score)| *score > 0)
            .map(|c| c.0.clone())
    }

    fn get_info_from_error_node_child(&mut self, node: tree_sitter::Node<'a>) {
        let mut first_sibling = self.get_first_sibling(node);

        if let Some(clause) = self.wrapping_clause_type.as_ref() {
            match *clause {
                WrappingClause::Insert => {
                    while let Some(sib) = first_sibling.next_sibling() {
                        match sib.kind() {
                            "object_reference" => {
                                if let Some(txt) = self.get_ts_node_content(&sib) {
                                    let mut iter = txt.split('.').rev();
                                    let table = iter.next().unwrap().to_string();
                                    let schema = iter.next().map(|s| s.to_string());
                                    self.mentioned_relations
                                        .entry(schema)
                                        .and_modify(|s| {
                                            s.insert(table.clone());
                                        })
                                        .or_insert(HashSet::from([table]));
                                }
                            }

                            "column" => {
                                if let Some(txt) = self.get_ts_node_content(&sib) {
                                    let entry = MentionedColumn {
                                        column: txt,
                                        alias: None,
                                    };

                                    self.mentioned_columns
                                        .entry(Some(WrappingClause::Insert))
                                        .and_modify(|s| {
                                            s.insert(entry.clone());
                                        })
                                        .or_insert(HashSet::from([entry]));
                                }
                            }

                            _ => {}
                        }

                        first_sibling = sib;
                    }
                }

                WrappingClause::AlterColumn => {
                    while let Some(sib) = first_sibling.next_sibling() {
                        if sib.kind() == "object_reference" {
                            if let Some(txt) = self.get_ts_node_content(&sib) {
                                let mut iter = txt.split('.').rev();
                                let table = iter.next().unwrap().to_string();
                                let schema = iter.next().map(|s| s.to_string());
                                self.mentioned_relations
                                    .entry(schema)
                                    .and_modify(|s| {
                                        s.insert(table.clone());
                                    })
                                    .or_insert(HashSet::from([table]));
                            }
                        }

                        first_sibling = sib;
                    }
                }

                _ => {}
            }
        }
    }

    fn get_wrapping_clause_from_current_node(
        &self,
        node: tree_sitter::Node<'a>,
        cursor: &mut tree_sitter::TreeCursor<'a>,
    ) -> Option<WrappingClause<'a>> {
        match node.kind() {
            "where" => Some(WrappingClause::Where),
            "update" => Some(WrappingClause::Update),
            "select" => Some(WrappingClause::Select),
            "delete" => Some(WrappingClause::Delete),
            "from" => Some(WrappingClause::From),
            "drop_table" => Some(WrappingClause::DropTable),
            "alter_role" => Some(WrappingClause::AlterRole),
            "drop_role" => Some(WrappingClause::DropRole),
            "drop_column" => Some(WrappingClause::DropColumn),
            "alter_column" => Some(WrappingClause::AlterColumn),
            "rename_column" => Some(WrappingClause::RenameColumn),
            "alter_table" => Some(WrappingClause::AlterTable),
            "set_statement" => Some(WrappingClause::SetStatement),
            "revoke_statement" => Some(WrappingClause::RevokeStatement),
            "grant_statement" => Some(WrappingClause::RevokeStatement),
            "column_definitions" => Some(WrappingClause::ColumnDefinitions),
            "create_policy" => Some(WrappingClause::CreatePolicy),
            "alter_policy" => Some(WrappingClause::AlterPolicy),
            "drop_policy" => Some(WrappingClause::DropPolicy),
            "check_or_using_clause" => Some(WrappingClause::CheckOrUsingClause),
            "insert" => Some(WrappingClause::Insert),
            "join" => {
                // sadly, we need to manually iterate over the children –
                // `node.child_by_field_id(..)` does not work as expected
                let mut on_node = None;
                for child in node.children(cursor) {
                    if child.kind() == "keyword_on" {
                        on_node = Some(child);
                    }
                }
                cursor.goto_parent();
                Some(WrappingClause::Join { on_node })
            }
            _ => None,
        }
    }

    pub fn before_cursor_matches_kind(&self, kinds: &[&'static str]) -> bool {
        self.node_under_cursor.as_ref().is_some_and(|node| {
            let mut current = *node;

            // move up to the parent until we're at top OR we have a prev sibling
            while current.prev_sibling().is_none() && current.parent().is_some() {
                current = current.parent().unwrap();
            }

            current
                .prev_sibling()
                .is_some_and(|sib| kinds.contains(&sib.kind()))
        })
    }

    /// Verifies whether the node_under_cursor has the passed in ancestors in the right order.
    /// Note that you need to pass in the ancestors in the order as they would appear in the tree:
    ///
    /// If the tree shows `relation > object_reference > any_identifier` and the "any_identifier" is a leaf node,
    /// you need to pass `&["relation", "object_reference"]`.
    pub fn matches_ancestor_history(&self, expected_ancestors: &[&'static str]) -> bool {
        self.node_under_cursor.as_ref().is_some_and(|node| {
            let mut current = Some(*node);

            for &expected_kind in expected_ancestors.iter().rev() {
                current = current.and_then(|n| n.parent());

                match current {
                    Some(ancestor) if ancestor.kind() == expected_kind => continue,
                    _ => return false,
                }
            }

            true
        })
    }

    /// Verifies if the node has one of the named direct ancestors.
    pub fn matches_one_of_ancestors(&self, expected_ancestors: &[&'static str]) -> bool {
        self.node_under_cursor.as_ref().is_some_and(|node| {
            node.parent()
                .is_some_and(|p| expected_ancestors.contains(&p.kind()))
        })
    }

    /// Checks whether the Node under the cursor is the nth child of the parent.
    ///
    /// ```
    /// /*
    ///  * Given `select * from "a|uth"."users";`
    ///  * The node under the cursor is "auth".
    ///  *
    ///  * [...] redacted
    ///  * from [9..28] 'from "auth"."users"'
    ///  *   keyword_from [9..13] 'from'
    ///  *   relation [14..28] '"auth"."users"'
    ///  *     object_reference [14..28] '"auth"."users"'
    ///  *       any_identifier [14..20] '"auth"'
    ///  *         . [20..21] '.'
    ///  *       any_identifier [21..28] '"users"'
    ///  */
    ///
    /// if node_under_cursor_is_nth_child(1) {
    ///     node_type = "schema";
    /// } else if node_under_cursor_is_nth_child(3) {
    ///     node_type = "table";
    /// }
    /// ```
    pub fn node_under_cursor_is_nth_child(&self, nth: usize) -> bool {
        self.node_under_cursor.as_ref().is_some_and(|node| {
            let mut cursor = node.walk();
            node.parent().is_some_and(|p| {
                p.children(&mut cursor)
                    .nth(nth - 1)
                    .is_some_and(|n| n.id() == node.id())
            })
        })
    }

    /// Returns the number of siblings of the node under the cursor.
    pub fn num_siblings(&self) -> usize {
        self.node_under_cursor
            .as_ref()
            .map(|node| {
                // if there's no parent, we're on the top of the tree,
                // where we have 0 siblings.
                node.parent().map(|p| p.child_count() - 1).unwrap_or(0)
            })
            .unwrap_or(0)
    }

    /// Returns true if the node under the cursor matches the field_name OR has a parent that matches the field_name.
    pub fn node_under_cursor_is_within_field_name(&self, names: &[&'static str]) -> bool {
        self.node_under_cursor
            .as_ref()
            .map(|node| {
                // It might seem weird that we have to check for the field_name from the parent,
                // but TreeSitter wants it this way, since nodes often can only be named in
                // the context of their parents.
                let root_node = self.tree.root_node();
                let mut cursor = node.walk();
                let mut parent = node.parent();

                while let Some(p) = parent {
                    if p == root_node {
                        break;
                    }

                    for name in names {
                        if p.children_by_field_name(name, &mut cursor).any(|c| {
                            let r = c.range();
                            // if the parent range contains the node range, the node is of the field_name.
                            r.start_byte <= node.start_byte() && r.end_byte >= node.end_byte()
                        }) {
                            return true;
                        }
                    }

                    parent = p.parent();
                }

                false
            })
            .unwrap_or(false)
    }

    pub fn get_mentioned_relations(&self, key: &Option<String>) -> Option<&HashSet<String>> {
        if let Some(key) = key.as_ref() {
            let sanitized_key = key.replace('"', "");

            self.mentioned_relations
                .get(&Some(sanitized_key.clone()))
                .or(self
                    .mentioned_relations
                    .get(&Some(format!(r#""{sanitized_key}""#))))
        } else {
            self.mentioned_relations.get(&None)
        }
    }

    pub fn get_mentioned_table_for_alias(&self, key: &str) -> Option<&String> {
        let sanitized_key = key.replace('"', "");

        self.mentioned_table_aliases.get(&sanitized_key).or(self
            .mentioned_table_aliases
            .get(&format!(r#""{sanitized_key}""#)))
    }

    pub fn get_used_alias_for_table(&self, table_name: &str) -> Option<String> {
        for (alias, table) in self.mentioned_table_aliases.iter() {
            if table == table_name {
                return Some(alias.to_string());
            }
        }
        None
    }

    pub fn get_mentioned_columns(
        &self,
        clause: &Option<WrappingClause<'a>>,
    ) -> Option<&HashSet<MentionedColumn>> {
        self.mentioned_columns.get(clause)
    }

    pub fn has_any_mentioned_relations(&self) -> bool {
        !self.mentioned_relations.is_empty()
    }

    pub fn has_mentioned_table_aliases(&self) -> bool {
        !self.mentioned_table_aliases.is_empty()
    }

    pub fn has_mentioned_columns(&self) -> bool {
        !self.mentioned_columns.is_empty()
    }

    /// Returns the head qualifier (leftmost), sanitized (quotes removed)
    /// For `schema.table.<column>`: returns `Some("schema")`
    /// For `table.<column>`: returns `None`
    pub fn head_qualifier_sanitized(&self) -> Option<String> {
        self.identifier_qualifiers
            .0
            .as_ref()
            .map(|s| s.replace('"', ""))
    }

    /// Returns the tail qualifier (rightmost), sanitized (quotes removed)
    /// For `schema.table.<column>`: returns `Some("table")`
    /// For `table.<column>`: returns `Some("table")`
    pub fn tail_qualifier_sanitized(&self) -> Option<String> {
        self.identifier_qualifiers
            .1
            .as_ref()
            .map(|s| s.replace('"', ""))
    }

    /// Returns true if there is at least one qualifier present
    pub fn has_any_qualifier(&self) -> bool {
        match self.identifier_qualifiers {
            (Some(_), Some(_)) => true,
            (None, Some(_)) => true,
            (None, None) => false,

            (Some(_), None) => unreachable!(),
        }
    }
}

#[cfg(test)]
mod tests {
    use crate::context::{TreeSitterContextParams, TreesitterContext, WrappingClause};

    use pgls_test_utils::QueryWithCursorPosition;

    fn get_tree(input: &str) -> tree_sitter::Tree {
        let mut parser = tree_sitter::Parser::new();
        parser
            .set_language(&pgls_treesitter_grammar::LANGUAGE.into())
            .expect("Couldn't set language");

        parser.parse(input, None).expect("Unable to parse tree")
    }

    #[test]
    fn identifies_clauses() {
        let test_cases = vec![
            (
                format!(
                    "Select {}* from users;",
                    QueryWithCursorPosition::cursor_marker()
                ),
                WrappingClause::Select,
            ),
            (
                format!(
                    "Select * from u{};",
                    QueryWithCursorPosition::cursor_marker()
                ),
                WrappingClause::From,
            ),
            (
                format!(
                    "Select {}* from users where n = 1;",
                    QueryWithCursorPosition::cursor_marker()
                ),
                WrappingClause::Select,
            ),
            (
                format!(
                    "Select * from users where {}n = 1;",
                    QueryWithCursorPosition::cursor_marker()
                ),
                WrappingClause::Where,
            ),
            (
                format!(
                    "update users set u{} = 1 where n = 2;",
                    QueryWithCursorPosition::cursor_marker()
                ),
                WrappingClause::Update,
            ),
            (
                format!(
                    "update users set u = 1 where n{} = 2;",
                    QueryWithCursorPosition::cursor_marker()
                ),
                WrappingClause::Where,
            ),
            (
                format!(
                    "delete{} from users;",
                    QueryWithCursorPosition::cursor_marker()
                ),
                WrappingClause::Delete,
            ),
            (
                format!(
                    "delete from {}users;",
                    QueryWithCursorPosition::cursor_marker()
                ),
                WrappingClause::From,
            ),
            (
                format!(
                    "select name, age, location from public.u{}sers",
                    QueryWithCursorPosition::cursor_marker()
                ),
                WrappingClause::From,
            ),
        ];

        for (query, expected_clause) in test_cases {
            let (position, text) = QueryWithCursorPosition::from(query).get_text_and_position();

            let tree = get_tree(text.as_str());

            let params = TreeSitterContextParams {
                position: (position as u32).into(),
                text: &text,
                tree: &tree,
            };

            let ctx = TreesitterContext::new(params);

            assert_eq!(ctx.wrapping_clause_type, Some(expected_clause));
        }
    }

    #[test]
    fn identifies_schema() {
        let test_cases = vec![
            (
                format!(
                    "Select * from private.u{}",
                    QueryWithCursorPosition::cursor_marker()
                ),
                Some("private"),
            ),
            (
                format!(
                    "Select * from private.u{}sers()",
                    QueryWithCursorPosition::cursor_marker()
                ),
                Some("private"),
            ),
            (
                format!(
                    "Select * from u{}sers",
                    QueryWithCursorPosition::cursor_marker()
                ),
                None,
            ),
            (
                format!(
                    "Select * from u{}sers()",
                    QueryWithCursorPosition::cursor_marker()
                ),
                None,
            ),
        ];

        for (query, expected_schema) in test_cases {
            let (position, text) = QueryWithCursorPosition::from(query).get_text_and_position();

            let tree = get_tree(text.as_str());
            let params = TreeSitterContextParams {
                position: (position as u32).into(),
                text: &text,
                tree: &tree,
            };

            let ctx = TreesitterContext::new(params);

            assert_eq!(
                ctx.identifier_qualifiers.1,
                expected_schema.map(|f| f.to_string())
            );
        }
    }

    #[test]
    fn identifies_invocation() {
        let test_cases = vec![
            (
                format!(
                    "Select * from u{}sers",
                    QueryWithCursorPosition::cursor_marker()
                ),
                false,
            ),
            (
                format!(
                    "Select * from u{}sers()",
                    QueryWithCursorPosition::cursor_marker()
                ),
                true,
            ),
            (
                format!("Select cool{};", QueryWithCursorPosition::cursor_marker()),
                false,
            ),
            (
                format!("Select cool{}();", QueryWithCursorPosition::cursor_marker()),
                true,
            ),
            (
                format!(
                    "Select upp{}ercase as title from users;",
                    QueryWithCursorPosition::cursor_marker()
                ),
                false,
            ),
            (
                format!(
                    "Select upp{}ercase(name) as title from users;",
                    QueryWithCursorPosition::cursor_marker()
                ),
                true,
            ),
        ];

        for (query, is_invocation) in test_cases {
            let (position, text) = QueryWithCursorPosition::from(query).get_text_and_position();

            let tree = get_tree(text.as_str());
            let params = TreeSitterContextParams {
                position: (position as u32).into(),
                text: text.as_str(),
                tree: &tree,
            };

            let ctx = TreesitterContext::new(params);

            assert_eq!(ctx.is_invocation, is_invocation);
        }
    }

    #[test]
    fn does_not_fail_on_leading_whitespace() {
        let cases = vec![
            format!(
                "{}      select * from",
                QueryWithCursorPosition::cursor_marker()
            ),
            format!(
                " {}      select * from",
                QueryWithCursorPosition::cursor_marker()
            ),
        ];

        for query in cases {
            let (position, text) = QueryWithCursorPosition::from(query).get_text_and_position();

            let tree = get_tree(text.as_str());

            let params = TreeSitterContextParams {
                position: (position as u32).into(),
                text: &text,
                tree: &tree,
            };

            let ctx = TreesitterContext::new(params);

            let node = ctx.node_under_cursor.as_ref().unwrap();

            assert_eq!(ctx.get_ts_node_content(node), Some("select".into()));

            assert_eq!(
                ctx.wrapping_clause_type,
                Some(crate::context::WrappingClause::Select)
            );
        }
    }

    #[test]
    fn does_not_fail_on_trailing_whitespace() {
        let query = format!(
            "select * from   {}",
            QueryWithCursorPosition::cursor_marker()
        );

        let (position, text) = QueryWithCursorPosition::from(query).get_text_and_position();

        let tree = get_tree(text.as_str());

        let params = TreeSitterContextParams {
            position: (position as u32).into(),
            text: &text,
            tree: &tree,
        };

        let ctx = TreesitterContext::new(params);

        let node = ctx.node_under_cursor.as_ref().unwrap();

        assert_eq!(ctx.get_ts_node_content(node), Some("from".into()));
    }

    #[test]
    fn does_not_fail_with_empty_statements() {
        let query = format!("{}", QueryWithCursorPosition::cursor_marker());

        let (position, text) = QueryWithCursorPosition::from(query).get_text_and_position();

        let tree = get_tree(text.as_str());

        let params = TreeSitterContextParams {
            position: (position as u32).into(),
            text: &text,
            tree: &tree,
        };

        let ctx = TreesitterContext::new(params);

        let node = ctx.node_under_cursor.as_ref().unwrap();

        assert_eq!(ctx.get_ts_node_content(node), Some("".into()));
        assert_eq!(ctx.wrapping_clause_type, None);
    }

    #[test]
    fn does_not_fail_on_incomplete_keywords() {
        //  Instead of autocompleting "FROM", we'll assume that the user
        // is selecting a certain column name, such as `frozen_account`.
        let query = format!("select * fro{}", QueryWithCursorPosition::cursor_marker());

        let (position, text) = QueryWithCursorPosition::from(query).get_text_and_position();

        let tree = get_tree(text.as_str());

        let params = TreeSitterContextParams {
            position: (position as u32).into(),
            text: &text,
            tree: &tree,
        };

        let ctx = TreesitterContext::new(params);

        let node = ctx.node_under_cursor.as_ref().unwrap();

        assert_eq!(ctx.get_ts_node_content(node), Some("fro".into()));
        assert_eq!(ctx.wrapping_clause_type, Some(WrappingClause::Select));
    }

    #[test]
    fn verifies_node_has_field_name() {
        let query = format!(
            r#"create table foo (id int not null, compfoo som{}e_type);"#,
            QueryWithCursorPosition::cursor_marker()
        );
        let (position, text) = QueryWithCursorPosition::from(query).get_text_and_position();

        let tree = get_tree(text.as_str());

        let params = TreeSitterContextParams {
            position: (position as u32).into(),
            text: &text,
            tree: &tree,
        };

        let ctx = TreesitterContext::new(params);

        assert!(ctx.node_under_cursor_is_within_field_name(&["custom_type"]));
    }

    #[test]
    fn does_not_overflow_callstack_on_smaller_treesitter_child() {
        let query = format!(
            r#"select * from persons where id = @i{}d;"#,
            QueryWithCursorPosition::cursor_marker()
        );

        /*
            The query (currently) yields the following treesitter tree for the WHERE clause:

            where [29..43] 'where id = @id'
                keyword_where [29..34] 'where'
                binary_expression [35..43] 'id = @id'
                field [35..37] 'id'
                    any_identifier [35..37] 'id'
                = [38..39] '='
                field [40..43] '@id'
                    any_identifier [40..43] '@id'
                        @ [40..41] '@'

            You can see that the '@' is a child of the "any_identifier" but has a range smaller than its parent's.
            This would crash our context parsing because, at position 42, we weren't at the leaf node but also couldn't
            go to a child on that position.
        */

        let (position, text) = QueryWithCursorPosition::from(query).get_text_and_position();

        let tree = get_tree(text.as_str());

        let params = TreeSitterContextParams {
            position: (position as u32).into(),
            text: &text,
            tree: &tree,
        };

        // should simply not panic
        let _ = TreesitterContext::new(params);
    }
}<|MERGE_RESOLUTION|>--- conflicted
+++ resolved
@@ -104,14 +104,6 @@
     pub text: &'a str,
     pub position: usize,
 
-<<<<<<< HEAD
-    /// Identifiers can have additional qualifiers; e.g. a table can be `schema.table`, and a
-    /// column can be `schema.table.column`. The `identifier_qualifiers` are those additional qualifiers in order.
-    ///
-    /// For a column: `(Some(schema), Some(table))`
-    ///
-    /// For a table: `(None, Some(schema))` – the first entry will always be None.
-=======
     /// Tuple containing up to two qualifiers for identifier-node under the cursor: (head, tail)
     ///
     /// The qualifiers represent different "parents" based on the context, for example:
@@ -121,7 +113,6 @@
     /// - `schema.table` -> (None, Some("schema"))
     /// - `schema.table.column` -> (Some("schema"), Some("table"))
     /// - `table` -> (None, None)
->>>>>>> 85c95174
     pub identifier_qualifiers: (Option<String>, Option<String>),
 
     pub wrapping_clause_type: Option<WrappingClause<'a>>,
@@ -331,7 +322,6 @@
         }
 
         match current_node_kind {
-<<<<<<< HEAD
             "object_reference" | "column_reference" => {
                 if let Some((head, middle, _)) = parts_of_reference_query(current_node, self.text) {
                     self.identifier_qualifiers = (
@@ -345,28 +335,6 @@
                 if let Some((_, middle, _)) = parts_of_reference_query(current_node, self.text) {
                     self.identifier_qualifiers =
                         (None, middle.and_then(|m| self.get_ts_node_content(&m)));
-=======
-            "object_reference" | "field" => {
-                let start = current_node.start_byte();
-                let content = self.get_ts_node_content(&current_node);
-                if let Some(txt) = content {
-                    let parts: Vec<&str> = txt.split('.').collect();
-                    // we do not want to set it if we're on the first qualifier itself
-                    let is_on_first_part = start + parts[0].len() >= self.position;
-
-                    if parts.len() == 2 && !is_on_first_part {
-                        self.identifier_qualifiers = (None, Some(parts[0].to_string()));
-                    } else if parts.len() == 3 && !is_on_first_part {
-                        let is_on_second_part =
-                            start + parts[0].len() + 1 + parts[1].len() >= self.position;
-                        if !is_on_second_part {
-                            self.identifier_qualifiers =
-                                (Some(parts[0].to_string()), Some(parts[1].to_string()));
-                        } else {
-                            self.identifier_qualifiers = (None, Some(parts[0].to_string()));
-                        }
-                    }
->>>>>>> 85c95174
                 }
             }
 
