use crate::schema_cache::SchemaCacheItem;

#[derive(Debug, PartialEq, Eq)]
pub struct Role {
    pub name: String,
    pub is_super_user: bool,
    pub can_create_db: bool,
    pub can_login: bool,
    pub can_bypass_rls: bool,
}

impl SchemaCacheItem for Role {
    type Item = Role;

    async fn load(pool: &sqlx::PgPool) -> Result<Vec<Self::Item>, sqlx::Error> {
        sqlx::query_file_as!(Role, "src/queries/roles.sql")
            .fetch_all(pool)
            .await
    }
}

#[cfg(test)]
mod tests {
    use sqlx::PgPool;

    use crate::SchemaCache;

    #[sqlx::test(migrator = "pgt_test_utils::MIGRATIONS")]
    async fn loads_roles(test_db: PgPool) {
        let cache = SchemaCache::load(&test_db)
            .await
            .expect("Failed to load Schema Cache");

        let roles = &cache.roles;

<<<<<<< HEAD
        let super_role = roles.iter().find(|r| r.name == "admin").unwrap();
=======
        let super_role = roles.iter().find(|r| r.name == "owner").unwrap();
>>>>>>> 3698af51
        assert!(super_role.is_super_user);
        assert!(super_role.can_create_db);
        assert!(super_role.can_login);
        assert!(super_role.can_bypass_rls);

        let nologin_role = roles.iter().find(|r| r.name == "test_nologin").unwrap();
        assert!(!nologin_role.is_super_user);
        assert!(!nologin_role.can_create_db);
        assert!(!nologin_role.can_login);
        assert!(!nologin_role.can_bypass_rls);

        let login_role = roles.iter().find(|r| r.name == "test_login").unwrap();
        assert!(!login_role.is_super_user);
        assert!(!login_role.can_create_db);
        assert!(login_role.can_login);
        assert!(!login_role.can_bypass_rls);
    }
}<|MERGE_RESOLUTION|>--- conflicted
+++ resolved
@@ -33,11 +33,7 @@
 
         let roles = &cache.roles;
 
-<<<<<<< HEAD
-        let super_role = roles.iter().find(|r| r.name == "admin").unwrap();
-=======
         let super_role = roles.iter().find(|r| r.name == "owner").unwrap();
->>>>>>> 3698af51
         assert!(super_role.is_super_user);
         assert!(super_role.can_create_db);
         assert!(super_role.can_login);
