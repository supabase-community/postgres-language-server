use crate::schema_cache::SchemaCacheItem;

#[derive(Debug, PartialEq, Eq)]
pub struct Role {
    pub name: String,
    pub is_super_user: bool,
    pub can_create_db: bool,
    pub can_login: bool,
    pub can_bypass_rls: bool,
}

impl SchemaCacheItem for Role {
    type Item = Role;

    async fn load(pool: &sqlx::PgPool) -> Result<Vec<Self::Item>, sqlx::Error> {
        sqlx::query_file_as!(Role, "src/queries/roles.sql")
            .fetch_all(pool)
            .await
    }
}

#[cfg(test)]
mod tests {
<<<<<<< HEAD
    use crate::SchemaCache;
    use pgt_test_utils::test_database::get_new_test_db;
    use sqlx::Executor;

    #[tokio::test]
    async fn loads_roles() {
        let setup = r#"
            do $$
            begin
                if not exists (
                    select from pg_catalog.pg_roles
                    where rolname = 'test_super'
                ) then
                    create role test_super superuser createdb login bypassrls;
                end if;
                if not exists (
                    select from pg_catalog.pg_roles
                    where rolname = 'test_nologin'
                ) then
                    create role test_nologin;
                end if;
                if not exists (
                    select from pg_catalog.pg_roles
                    where rolname = 'test_login'
                ) then
                    create role test_login login;
                end if;
            end $$;
        "#;

        let test_db = get_new_test_db().await;

        test_db
            .execute(setup)
            .await
            .expect("Failed to setup test database");
=======
    use sqlx::PgPool;

    use crate::SchemaCache;
>>>>>>> 9cd04ddb

    #[sqlx::test(migrator = "pgt_test_utils::MIGRATIONS")]
    async fn loads_roles(test_db: PgPool) {
        let cache = SchemaCache::load(&test_db)
            .await
            .expect("Failed to load Schema Cache");

        let roles = &cache.roles;

        let super_role = roles.iter().find(|r| r.name == "test_super").unwrap();
        assert!(super_role.is_super_user);
        assert!(super_role.can_create_db);
        assert!(super_role.can_login);
        assert!(super_role.can_bypass_rls);

        let nologin_role = roles.iter().find(|r| r.name == "test_nologin").unwrap();
        assert!(!nologin_role.is_super_user);
        assert!(!nologin_role.can_create_db);
        assert!(!nologin_role.can_login);
        assert!(!nologin_role.can_bypass_rls);

        let login_role = roles.iter().find(|r| r.name == "test_login").unwrap();
        assert!(!login_role.is_super_user);
        assert!(!login_role.can_create_db);
        assert!(login_role.can_login);
        assert!(!login_role.can_bypass_rls);
    }
}<|MERGE_RESOLUTION|>--- conflicted
+++ resolved
@@ -21,48 +21,9 @@
 
 #[cfg(test)]
 mod tests {
-<<<<<<< HEAD
-    use crate::SchemaCache;
-    use pgt_test_utils::test_database::get_new_test_db;
-    use sqlx::Executor;
-
-    #[tokio::test]
-    async fn loads_roles() {
-        let setup = r#"
-            do $$
-            begin
-                if not exists (
-                    select from pg_catalog.pg_roles
-                    where rolname = 'test_super'
-                ) then
-                    create role test_super superuser createdb login bypassrls;
-                end if;
-                if not exists (
-                    select from pg_catalog.pg_roles
-                    where rolname = 'test_nologin'
-                ) then
-                    create role test_nologin;
-                end if;
-                if not exists (
-                    select from pg_catalog.pg_roles
-                    where rolname = 'test_login'
-                ) then
-                    create role test_login login;
-                end if;
-            end $$;
-        "#;
-
-        let test_db = get_new_test_db().await;
-
-        test_db
-            .execute(setup)
-            .await
-            .expect("Failed to setup test database");
-=======
     use sqlx::PgPool;
 
     use crate::SchemaCache;
->>>>>>> 9cd04ddb
 
     #[sqlx::test(migrator = "pgt_test_utils::MIGRATIONS")]
     async fn loads_roles(test_db: PgPool) {
