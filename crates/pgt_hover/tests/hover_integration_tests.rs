--- conflicted
+++ resolved
@@ -520,7 +520,6 @@
 }
 
 #[sqlx::test(migrator = "pgt_test_utils::MIGRATIONS")]
-<<<<<<< HEAD
 async fn hover_on_composite_type(test_db: PgPool) {
     let setup = r#"create type compfoo as (f1 int, f2 text);"#;
 
@@ -560,7 +559,9 @@
     );
 
     test_hover_at_cursor("hover_type_in_select_clause", query, Some(setup), &test_db).await;
-=======
+}
+
+#[sqlx::test(migrator = "pgt_test_utils::MIGRATIONS")]
 async fn no_hover_results_over_params(test_db: PgPool) {
     let setup = r#"
         create table users (
@@ -599,5 +600,4 @@
         );
         test_hover_at_cursor("questionmark-param", query, None, &test_db).await;
     }
->>>>>>> a1f1818a
 }