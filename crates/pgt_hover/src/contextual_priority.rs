--- conflicted
+++ resolved
@@ -4,105 +4,6 @@
     fn relevance_score(&self, ctx: &TreesitterContext) -> f32;
 }
 
-<<<<<<< HEAD
-impl ContextualPriority for Column {
-    fn relevance_score(&self, ctx: &TreesitterContext) -> f32 {
-        let mut score = 0.0;
-
-        // high score if we match the specific alias or table being referenced in the cursor context
-        if let Some(table_or_alias) = ctx.schema_or_alias_name.as_ref() {
-            if table_or_alias.replace('"', "") == self.table_name.as_str() {
-                score += 250.0;
-            } else if let Some(table_name) = ctx.get_mentioned_table_for_alias(table_or_alias) {
-                if table_name == self.table_name.as_str() {
-                    score += 250.0;
-                }
-            }
-        }
-
-        if ctx
-            .get_mentioned_relations(&Some(self.schema_name.clone()))
-            .is_some_and(|t| t.contains(&self.table_name))
-        {
-            score += 150.0;
-        } else if ctx
-            .get_mentioned_relations(&None)
-            .is_some_and(|t| t.contains(&self.table_name))
-        {
-            score += 100.0;
-        }
-
-        if self.schema_name == "public" && score == 0.0 {
-            score += 10.0;
-        }
-
-        if self.is_primary_key && score == 0.0 {
-            score += 5.0;
-        }
-
-        score
-    }
-}
-
-impl ContextualPriority for Table {
-    fn relevance_score(&self, ctx: &TreesitterContext) -> f32 {
-        let mut score = 0.0;
-
-        if ctx
-            .get_mentioned_relations(&Some(self.schema.clone()))
-            .is_some_and(|t| t.contains(&self.name))
-        {
-            score += 200.0;
-        } else if ctx
-            .get_mentioned_relations(&None)
-            .is_some_and(|t| t.contains(&self.name))
-        {
-            score += 150.0;
-        } else if ctx
-            .get_mentioned_relations(&Some(self.schema.clone()))
-            .is_some()
-        {
-            score += 50.0;
-        }
-
-        if self.schema == "public" && score == 0.0 {
-            score += 10.0;
-        }
-
-        score
-    }
-}
-
-impl ContextualPriority for Function {
-    fn relevance_score(&self, _ctx: &TreesitterContext) -> f32 {
-        let mut score = 0.0;
-
-        // built-in functions get higher priority
-        if self.language == "internal" {
-            score += 100.0;
-        }
-
-        // public schema functions get base priority
-        if self.schema == "public" {
-            score += 50.0;
-        } else {
-            score += 25.0;
-        }
-
-        // aggregate and window functions are commonly used
-        match self.kind {
-            pgt_schema_cache::ProcKind::Aggregate => score += 20.0,
-            pgt_schema_cache::ProcKind::Window => score += 15.0,
-            pgt_schema_cache::ProcKind::Function => score += 10.0,
-            pgt_schema_cache::ProcKind::Procedure => score += 5.0,
-        }
-
-        score
-    }
-}
-
-=======
->>>>>>> e58e5644
 /// Will first sort the items by a score and then filter out items with a score gap algorithm.  
 ///
 /// `[200, 180, 150, 140]` => all items are returned
