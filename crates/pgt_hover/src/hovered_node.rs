--- conflicted
+++ resolved
@@ -64,11 +64,11 @@
                 Some(HoveredNode::Role(NodeIdentification::Name(node_content)))
             }
 
-<<<<<<< HEAD
             // quoted columns
             "literal" if ctx.matches_ancestor_history(&["select_expression", "term"]) => {
                 Some(HoveredNode::Column(NodeIdentification::Name(node_content)))
-=======
+            }
+
             "policy_table" | "revoke_table" | "grant_table" => {
                 if let Some(schema) = ctx.schema_or_alias_name.as_ref() {
                     Some(HoveredNode::Table(NodeIdentification::SchemaAndName((
@@ -78,7 +78,6 @@
                 } else {
                     Some(HoveredNode::Table(NodeIdentification::Name(node_content)))
                 }
->>>>>>> 98ae38f9
             }
 
             _ => None,
