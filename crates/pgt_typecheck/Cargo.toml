--- conflicted
+++ resolved
@@ -12,21 +12,9 @@
 
 
 [dependencies]
-<<<<<<< HEAD
-pgt_console.workspace            = true
-pgt_diagnostics.workspace        = true
-pgt_query.workspace              = true
-pgt_schema_cache.workspace       = true
-pgt_text_size.workspace          = true
-pgt_treesitter_queries.workspace = true
-sqlx.workspace                   = true
-tokio.workspace                  = true
-tree-sitter.workspace            = true
-tree_sitter_sql.workspace        = true
-=======
 pgt_console.workspace      = true
 pgt_diagnostics.workspace  = true
-pgt_query_ext.workspace    = true
+pgt_query.workspace        = true
 pgt_schema_cache.workspace = true
 pgt_text_size.workspace    = true
 pgt_treesitter.workspace   = true
@@ -34,7 +22,6 @@
 tokio.workspace            = true
 tree-sitter.workspace      = true
 tree_sitter_sql.workspace  = true
->>>>>>> 51abce1c
 
 [dev-dependencies]
 insta.workspace          = true
