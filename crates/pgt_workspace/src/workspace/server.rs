--- conflicted
+++ resolved
@@ -9,18 +9,9 @@
 use analyser::AnalyserVisitorBuilder;
 use async_helper::run_async;
 use connection_manager::ConnectionManager;
-<<<<<<< HEAD
-use dashmap::DashMap;
-use document::Document;
-use futures::{StreamExt, stream};
-use parsed_document::{
-    AsyncDiagnosticsMapper, CursorPositionFilter, DefaultMapper, ExecuteStatementMapper,
-    ParsedDocument,
-=======
 use document::{
     AsyncDiagnosticsMapper, CursorPositionFilter, DefaultMapper, Document, ExecuteStatementMapper,
     SyncDiagnosticsMapper,
->>>>>>> c06ab001
 };
 use futures::{StreamExt, stream};
 use pgt_analyse::{AnalyserOptions, AnalysisFilter};
@@ -537,11 +528,10 @@
             filter,
         });
 
-<<<<<<< HEAD
         let (analysable_stmts, syntax_diagnostics): (
             Vec<Result<AnalysableStatement, _>>,
             Vec<Result<_, SyntaxDiagnostic>>,
-        ) = parser.iter(LintDiagnosticsMapper).partition(Result::is_ok);
+        ) = doc.iter(LintDiagnosticsMapper).partition(Result::is_ok);
 
         let analysable_stmts = analysable_stmts.into_iter().map(Result::unwrap).collect();
 
@@ -589,49 +579,6 @@
                             .with_file_span(span)
                             .with_severity(severity),
                     )
-=======
-        diagnostics.extend(
-            doc.iter(SyncDiagnosticsMapper)
-                .flat_map(|(_id, range, ast, diag)| {
-                    let mut errors: Vec<Error> = vec![];
-
-                    if let Some(diag) = diag {
-                        errors.push(diag.into());
-                    }
-
-                    if let Some(ast) = ast {
-                        errors.extend(
-                            analyser
-                                .run(AnalyserContext { root: &ast })
-                                .into_iter()
-                                .map(Error::from)
-                                .collect::<Vec<pgt_diagnostics::Error>>(),
-                        );
-                    }
-
-                    errors
-                        .into_iter()
-                        .map(|d| {
-                            let severity = d
-                                .category()
-                                .filter(|category| category.name().starts_with("lint/"))
-                                .map_or_else(
-                                    || d.severity(),
-                                    |category| {
-                                        settings
-                                            .get_severity_from_rule_code(category)
-                                            .unwrap_or(Severity::Warning)
-                                    },
-                                );
-
-                            SDiagnostic::new(
-                                d.with_file_path(params.path.as_path().display().to_string())
-                                    .with_file_span(range)
-                                    .with_severity(severity),
-                            )
-                        })
-                        .collect::<Vec<_>>()
->>>>>>> c06ab001
                 }),
         );
 
