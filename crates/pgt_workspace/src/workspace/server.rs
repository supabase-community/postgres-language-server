use std::{fs, panic::RefUnwindSafe, path::Path, sync::RwLock};

use analyser::AnalyserVisitorBuilder;
use async_helper::run_async;
use dashmap::DashMap;
use db_connection::DbConnection;
<<<<<<< HEAD
use document::{Document, Statement};
=======
use document::Document;
>>>>>>> 48671891
use futures::{StreamExt, stream};
use parsed_document::{
    AsyncDiagnosticsMapper, CursorPositionFilter, DefaultMapper, ExecuteStatementMapper,
    GetCompletionsMapper, ParsedDocument, SyncDiagnosticsMapper,
};
use pgt_analyse::{AnalyserOptions, AnalysisFilter};
use pgt_analyser::{Analyser, AnalyserConfig, AnalyserContext};
use pgt_diagnostics::{
    Diagnostic, DiagnosticExt, Error, Severity, serde::Diagnostic as SDiagnostic,
};
use pgt_fs::{ConfigName, PgTPath};
use pgt_typecheck::TypecheckParams;
use schema_cache_manager::SchemaCacheManager;
use sqlx::Executor;
use tracing::info;

use crate::{
    WorkspaceError,
    configuration::to_analyser_rules,
    features::{
        code_actions::{
            self, CodeAction, CodeActionKind, CodeActionsResult, CommandAction,
            CommandActionCategory, ExecuteStatementParams, ExecuteStatementResult,
        },
        completions::{self, CompletionsResult, GetCompletionsParams},
        diagnostics::{PullDiagnosticsParams, PullDiagnosticsResult},
    },
    settings::{Settings, SettingsHandle, SettingsHandleMut},
};

use super::{
    GetFileContentParams, IsPathIgnoredParams, OpenFileParams, ServerInfo, UpdateSettingsParams,
    Workspace,
};

pub use statement_identifier::StatementId;

mod analyser;
mod async_helper;
mod change;
mod db_connection;
pub(crate) mod document;
mod migration;
mod parsed_document;
mod pg_query;
mod schema_cache_manager;
mod sql_function;
mod statement_identifier;
mod tree_sitter;

pub(super) struct WorkspaceServer {
    /// global settings object for this workspace
    settings: RwLock<Settings>,

    /// Stores the schema cache for this workspace
    schema_cache: SchemaCacheManager,

    parsed_documents: DashMap<PgTPath, ParsedDocument>,

    connection: RwLock<DbConnection>,
}

/// The `Workspace` object is long-lived, so we want it to be able to cross
/// unwind boundaries.
/// In return, we have to make sure operations on the workspace either do not
/// panic, of that panicking will not result in any broken invariant (it would
/// not result in any undefined behavior as catching an unwind is safe, but it
/// could lead too hard to debug issues)
impl RefUnwindSafe for WorkspaceServer {}

impl WorkspaceServer {
    /// Create a new [Workspace]
    ///
    /// This is implemented as a crate-private method instead of using
    /// [Default] to disallow instances of [Workspace] from being created
    /// outside a [crate::App]
    pub(crate) fn new() -> Self {
        Self {
            settings: RwLock::default(),
            parsed_documents: DashMap::default(),
            schema_cache: SchemaCacheManager::default(),
            connection: RwLock::default(),
        }
    }

    /// Provides a reference to the current settings
    fn settings(&self) -> SettingsHandle {
        SettingsHandle::new(&self.settings)
    }

    fn settings_mut(&self) -> SettingsHandleMut {
        SettingsHandleMut::new(&self.settings)
    }

    fn is_ignored_by_migration_config(&self, path: &Path) -> bool {
        let set = self.settings();
        set.as_ref()
            .migrations
            .as_ref()
            .and_then(|migration_settings| {
                let ignore_before = migration_settings.after.as_ref()?;
                let migrations_dir = migration_settings.path.as_ref()?;
                let migration = migration::get_migration(path, migrations_dir)?;

                Some(&migration.sequence_number <= ignore_before)
            })
            .unwrap_or(false)
    }

    /// Check whether a file is ignored in the top-level config `files.ignore`/`files.include`
    fn is_ignored(&self, path: &Path) -> bool {
        let file_name = path.file_name().and_then(|s| s.to_str());
        // Never ignore Postgres Tools's config file regardless `include`/`ignore`
        (file_name != Some(ConfigName::pgt_jsonc())) &&
            // Apply top-level `include`/`ignore
            (self.is_ignored_by_top_level_config(path) || self.is_ignored_by_migration_config(path))
    }

    /// Check whether a file is ignored in the top-level config `files.ignore`/`files.include`
    fn is_ignored_by_top_level_config(&self, path: &Path) -> bool {
        let set = self.settings();
        let settings = set.as_ref();
        let is_included = settings.files.included_files.is_empty()
            || is_dir(path)
            || settings.files.included_files.matches_path(path);
        !is_included
            || settings.files.ignored_files.matches_path(path)
            || settings.files.git_ignore.as_ref().is_some_and(|ignore| {
                // `matched_path_or_any_parents` panics if `source` is not under the gitignore root.
                // This checks excludes absolute paths that are not a prefix of the base root.
                if !path.has_root() || path.starts_with(ignore.path()) {
                    // Because Postgres Tools passes a list of paths,
                    // we use `matched_path_or_any_parents` instead of `matched`.
                    ignore
                        .matched_path_or_any_parents(path, path.is_dir())
                        .is_ignore()
                } else {
                    false
                }
            })
    }
}

impl Workspace for WorkspaceServer {
    /// Update the global settings for this workspace
    ///
    /// ## Panics
    /// This function may panic if the internal settings mutex has been poisoned
    /// by another thread having previously panicked while holding the lock
    #[tracing::instrument(level = "trace", skip(self), err)]
    fn update_settings(&self, params: UpdateSettingsParams) -> Result<(), WorkspaceError> {
        tracing::info!("Updating settings in workspace");

        self.settings_mut().as_mut().merge_with_configuration(
            params.configuration,
            params.workspace_directory,
            params.vcs_base_path,
            params.gitignore_matches.as_slice(),
        )?;

        tracing::info!("Updated settings in workspace");

        if !params.skip_db {
            self.connection
                .write()
                .unwrap()
                .set_conn_settings(&self.settings().as_ref().db);
        }

        tracing::info!("Updated Db connection settings");

        Ok(())
    }

    /// Add a new file to the workspace
    #[tracing::instrument(level = "info", skip_all, fields(path = params.path.as_path().as_os_str().to_str()), err)]
    fn open_file(&self, params: OpenFileParams) -> Result<(), WorkspaceError> {
        self.parsed_documents
            .entry(params.path.clone())
            .or_insert_with(|| {
                ParsedDocument::new(params.path.clone(), params.content, params.version)
            });

        Ok(())
    }

    /// Remove a file from the workspace
    fn close_file(&self, params: super::CloseFileParams) -> Result<(), WorkspaceError> {
        self.parsed_documents
            .remove(&params.path)
            .ok_or_else(WorkspaceError::not_found)?;

        Ok(())
    }

    /// Change the content of an open file
    #[tracing::instrument(level = "debug", skip_all, fields(
        path = params.path.as_os_str().to_str(),
        version = params.version
    ), err)]
    fn change_file(&self, params: super::ChangeFileParams) -> Result<(), WorkspaceError> {
        let mut parser =
            self.parsed_documents
                .entry(params.path.clone())
                .or_insert(ParsedDocument::new(
                    params.path.clone(),
                    "".to_string(),
                    params.version,
                ));

        parser.apply_change(params);

        Ok(())
    }

    fn server_info(&self) -> Option<&ServerInfo> {
        None
    }

    fn get_file_content(&self, params: GetFileContentParams) -> Result<String, WorkspaceError> {
        let document = self
            .parsed_documents
            .get(&params.path)
            .ok_or(WorkspaceError::not_found())?;
        Ok(document.get_document_content().to_string())
    }

    fn is_path_ignored(&self, params: IsPathIgnoredParams) -> Result<bool, WorkspaceError> {
        Ok(self.is_ignored(params.pgt_path.as_path()))
    }

    fn pull_code_actions(
        &self,
        params: code_actions::CodeActionsParams,
    ) -> Result<code_actions::CodeActionsResult, WorkspaceError> {
        let parser = self
            .parsed_documents
            .get(&params.path)
            .ok_or(WorkspaceError::not_found())?;

        let settings = self
            .settings
            .read()
            .expect("Unable to read settings for Code Actions");

        let disabled_reason: Option<String> = if settings.db.allow_statement_executions {
            None
        } else {
            Some("Statement execution not allowed against database.".into())
        };

        let actions = parser
            .iter_with_filter(
                DefaultMapper,
                CursorPositionFilter::new(params.cursor_position),
            )
            .map(|(stmt, _, txt)| {
                let title = format!(
                    "Execute Statement: {}...",
                    txt.chars().take(50).collect::<String>()
                );

                CodeAction {
                    title,
                    kind: CodeActionKind::Command(CommandAction {
                        category: CommandActionCategory::ExecuteStatement(stmt),
                    }),
                    disabled_reason: disabled_reason.clone(),
                }
            })
            .collect();

        Ok(CodeActionsResult { actions })
    }

    fn execute_statement(
        &self,
        params: ExecuteStatementParams,
    ) -> Result<ExecuteStatementResult, WorkspaceError> {
        let parser = self
            .parsed_documents
            .get(&params.path)
            .ok_or(WorkspaceError::not_found())?;

        let stmt = parser.find(params.statement_id, ExecuteStatementMapper);

        if stmt.is_none() {
            return Ok(ExecuteStatementResult {
                message: "Statement was not found in document.".into(),
            });
        };

        let (_id, _range, content, ast) = stmt.unwrap();

        if ast.is_none() {
            return Ok(ExecuteStatementResult {
                message: "Statement is invalid.".into(),
            });
        };

        let conn = self.connection.read().unwrap();
        let pool = match conn.get_pool() {
            Some(p) => p,
            None => {
                return Ok(ExecuteStatementResult {
                    message: "Not connected to database.".into(),
                });
            }
        };

        let result = run_async(async move { pool.execute(sqlx::query(&content)).await })??;

        Ok(ExecuteStatementResult {
            message: format!(
                "Successfully executed statement. Rows affected: {}",
                result.rows_affected()
            ),
        })
    }

    fn pull_diagnostics(
        &self,
        params: PullDiagnosticsParams,
    ) -> Result<PullDiagnosticsResult, WorkspaceError> {
        let settings = self.settings();

        // create analyser for this run
        // first, collect enabled and disabled rules from the workspace settings
        let (enabled_rules, disabled_rules) = AnalyserVisitorBuilder::new(settings.as_ref())
            .with_linter_rules(&params.only, &params.skip)
            .finish();
        // then, build a map that contains all options
        let options = AnalyserOptions {
            rules: to_analyser_rules(settings.as_ref()),
        };
        // next, build the analysis filter which will be used to match rules
        let filter = AnalysisFilter {
            categories: params.categories,
            enabled_rules: Some(enabled_rules.as_slice()),
            disabled_rules: &disabled_rules,
        };
        // finally, create the analyser that will be used during this run
        let analyser = Analyser::new(AnalyserConfig {
            options: &options,
            filter,
        });

        let parser = self
            .parsed_documents
            .get(&params.path)
            .ok_or(WorkspaceError::not_found())?;

        let mut diagnostics: Vec<SDiagnostic> = parser.document_diagnostics().to_vec();

        // TODO: run this in parallel with rayon based on rayon.count()

        if let Some(pool) = self
            .connection
            .read()
            .expect("DbConnection RwLock panicked")
            .get_pool()
        {
            let path_clone = params.path.clone();
            let input = parser.iter(AsyncDiagnosticsMapper).collect::<Vec<_>>();
            let async_results = run_async(async move {
                stream::iter(input)
                    .map(|(_id, range, content, ast, cst)| {
                        let pool = pool.clone();
                        let path = path_clone.clone();
                        async move {
                            if let Some(ast) = ast {
                                pgt_typecheck::check_sql(TypecheckParams {
                                    conn: &pool,
                                    sql: &content,
                                    ast: &ast,
                                    tree: &cst,
                                })
                                .await
                                .map(|d| {
                                    let r = d.location().span.map(|span| span + range.start());

                                    d.with_file_path(path.as_path().display().to_string())
                                        .with_file_span(r.unwrap_or(range))
                                })
                            } else {
                                None
                            }
                        }
                    })
                    .buffer_unordered(10)
                    .collect::<Vec<_>>()
                    .await
            })?;

            for result in async_results.into_iter().flatten() {
                diagnostics.push(SDiagnostic::new(result));
            }
        }

        diagnostics.extend(parser.iter(SyncDiagnosticsMapper).flat_map(
            |(_id, range, ast, diag)| {
                let mut errors: Vec<Error> = vec![];

                if let Some(diag) = diag {
                    errors.push(diag.into());
                }

                if let Some(ast) = ast {
                    errors.extend(
                        analyser
                            .run(AnalyserContext { root: &ast })
                            .into_iter()
                            .map(Error::from)
                            .collect::<Vec<pgt_diagnostics::Error>>(),
                    );
                }

                errors
                    .into_iter()
                    .map(|d| {
                        let severity = d
                            .category()
                            .filter(|category| category.name().starts_with("lint/"))
                            .map_or_else(
                                || d.severity(),
                                |category| {
                                    settings
                                        .as_ref()
                                        .get_severity_from_rule_code(category)
                                        .unwrap_or(Severity::Warning)
                                },
                            );

                        SDiagnostic::new(
                            d.with_file_path(params.path.as_path().display().to_string())
                                .with_file_span(range)
                                .with_severity(severity),
                        )
                    })
                    .collect::<Vec<_>>()
            },
        ));

        let errors = diagnostics
            .iter()
            .filter(|d| d.severity() == Severity::Error || d.severity() == Severity::Fatal)
            .count();

        info!("Pulled {:?} diagnostic(s)", diagnostics.len());
        Ok(PullDiagnosticsResult {
            diagnostics,
            errors,
            skipped_diagnostics: 0,
        })
    }

    #[tracing::instrument(level = "debug", skip_all, fields(
        path = params.path.as_os_str().to_str(),
        position = params.position.to_string()
    ), err)]
    fn get_completions(
        &self,
        params: GetCompletionsParams,
    ) -> Result<CompletionsResult, WorkspaceError> {
<<<<<<< HEAD
        let pool = match self.connection.read().unwrap().get_pool() {
            Some(pool) => pool,
            None => {
                tracing::debug!("No connection to database. Skipping completions.");
                return Ok(CompletionsResult::default());
            }
        };

        let doc = self
            .documents
            .get(&params.path)
            .ok_or(WorkspaceError::not_found())?;

        let (statement, stmt_range, text) =
            match completions::get_statement_for_completions(&doc, params.position) {
                None => return Ok(CompletionsResult::default()),
                Some(s) => s,
            };
=======
        let parser = self
            .parsed_documents
            .get(&params.path)
            .ok_or(WorkspaceError::not_found())?;

        let pool = match self.connection.read().unwrap().get_pool() {
            Some(pool) => pool,
            None => return Ok(CompletionsResult::default()),
        };
>>>>>>> 48671891

        let schema_cache = self.schema_cache.load(pool)?;

        let items = parser
            .iter_with_filter(
                GetCompletionsMapper,
                CursorPositionFilter::new(params.position),
            )
            .flat_map(|(_id, range, content, cst)| {
                // `offset` is the position in the document,
                // but we need the position within the *statement*.
                let position = params.position - range.start();
                pgt_completions::complete(pgt_completions::CompletionParams {
                    position,
                    schema: schema_cache.as_ref(),
                    tree: &cst,
                    text: content,
                })
            })
            .collect();

        Ok(CompletionsResult { items })
    }
}

/// Returns `true` if `path` is a directory or
/// if it is a symlink that resolves to a directory.
fn is_dir(path: &Path) -> bool {
    path.is_dir() || (path.is_symlink() && fs::read_link(path).is_ok_and(|path| path.is_dir()))
}<|MERGE_RESOLUTION|>--- conflicted
+++ resolved
@@ -4,15 +4,11 @@
 use async_helper::run_async;
 use dashmap::DashMap;
 use db_connection::DbConnection;
-<<<<<<< HEAD
-use document::{Document, Statement};
-=======
 use document::Document;
->>>>>>> 48671891
 use futures::{StreamExt, stream};
 use parsed_document::{
     AsyncDiagnosticsMapper, CursorPositionFilter, DefaultMapper, ExecuteStatementMapper,
-    GetCompletionsMapper, ParsedDocument, SyncDiagnosticsMapper,
+    ParsedDocument, SyncDiagnosticsMapper,
 };
 use pgt_analyse::{AnalyserOptions, AnalysisFilter};
 use pgt_analyser::{Analyser, AnalyserConfig, AnalyserContext};
@@ -33,7 +29,7 @@
             self, CodeAction, CodeActionKind, CodeActionsResult, CommandAction,
             CommandActionCategory, ExecuteStatementParams, ExecuteStatementResult,
         },
-        completions::{self, CompletionsResult, GetCompletionsParams},
+        completions::{CompletionsResult, GetCompletionsParams, get_statement_for_completions},
         diagnostics::{PullDiagnosticsParams, PullDiagnosticsResult},
     },
     settings::{Settings, SettingsHandle, SettingsHandleMut},
@@ -52,7 +48,7 @@
 mod db_connection;
 pub(crate) mod document;
 mod migration;
-mod parsed_document;
+pub(crate) mod parsed_document;
 mod pg_query;
 mod schema_cache_manager;
 mod sql_function;
@@ -473,7 +469,11 @@
         &self,
         params: GetCompletionsParams,
     ) -> Result<CompletionsResult, WorkspaceError> {
-<<<<<<< HEAD
+        let parsed_doc = self
+            .parsed_documents
+            .get(&params.path)
+            .ok_or(WorkspaceError::not_found())?;
+
         let pool = match self.connection.read().unwrap().get_pool() {
             Some(pool) => pool,
             None => {
@@ -482,49 +482,23 @@
             }
         };
 
-        let doc = self
-            .documents
-            .get(&params.path)
-            .ok_or(WorkspaceError::not_found())?;
-
-        let (statement, stmt_range, text) =
-            match completions::get_statement_for_completions(&doc, params.position) {
-                None => return Ok(CompletionsResult::default()),
-                Some(s) => s,
-            };
-=======
-        let parser = self
-            .parsed_documents
-            .get(&params.path)
-            .ok_or(WorkspaceError::not_found())?;
-
-        let pool = match self.connection.read().unwrap().get_pool() {
-            Some(pool) => pool,
-            None => return Ok(CompletionsResult::default()),
-        };
->>>>>>> 48671891
-
         let schema_cache = self.schema_cache.load(pool)?;
 
-        let items = parser
-            .iter_with_filter(
-                GetCompletionsMapper,
-                CursorPositionFilter::new(params.position),
-            )
-            .flat_map(|(_id, range, content, cst)| {
-                // `offset` is the position in the document,
-                // but we need the position within the *statement*.
+        match get_statement_for_completions(&parsed_doc, params.position) {
+            None => Ok(CompletionsResult::default()),
+            Some((_id, range, content, cst)) => {
                 let position = params.position - range.start();
-                pgt_completions::complete(pgt_completions::CompletionParams {
+
+                let items = pgt_completions::complete(pgt_completions::CompletionParams {
                     position,
                     schema: schema_cache.as_ref(),
                     tree: &cst,
                     text: content,
-                })
-            })
-            .collect();
-
-        Ok(CompletionsResult { items })
+                });
+
+                Ok(CompletionsResult { items })
+            }
+        }
     }
 }
 
