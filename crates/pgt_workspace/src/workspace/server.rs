use std::{
    collections::HashMap,
    fs,
    panic::RefUnwindSafe,
    path::{Path, PathBuf},
    sync::{Arc, RwLock},
};

use analyser::AnalyserVisitorBuilder;
use async_helper::run_async;
use connection_manager::ConnectionManager;
use document::{
    CursorPositionFilter, DefaultMapper, Document, ExecuteStatementMapper,
    TypecheckDiagnosticsMapper,
};
use futures::{StreamExt, stream};
use pgt_analyse::{AnalyserOptions, AnalysisFilter};
use pgt_analyser::{AnalysableStatement, Analyser, AnalyserConfig, AnalyserParams};
use pgt_diagnostics::{
    Diagnostic, DiagnosticExt, Error, Severity, serde::Diagnostic as SDiagnostic,
};
use pgt_fs::{ConfigName, PgTPath};
use pgt_query_ext::diagnostics::SyntaxDiagnostic;
use pgt_typecheck::{IdentifierType, TypecheckParams, TypedIdentifier};
use schema_cache_manager::SchemaCacheManager;
use sqlx::{Executor, PgPool};
use tracing::{debug, info};

use crate::{
    WorkspaceError,
    configuration::to_analyser_rules,
    features::{
        code_actions::{
            self, CodeAction, CodeActionKind, CodeActionsResult, CommandAction,
            CommandActionCategory, ExecuteStatementParams, ExecuteStatementResult,
        },
        completions::{CompletionsResult, GetCompletionsParams, get_statement_for_completions},
        diagnostics::{PullDiagnosticsParams, PullDiagnosticsResult},
    },
    settings::{WorkspaceSettings, WorkspaceSettingsHandle, WorkspaceSettingsHandleMut},
    workspace::AnalyserDiagnosticsMapper,
};

use super::{
    GetFileContentParams, IsPathIgnoredParams, OpenFileParams, ProjectKey,
    RegisterProjectFolderParams, ServerInfo, UnregisterProjectFolderParams, UpdateSettingsParams,
    Workspace,
};

pub use statement_identifier::StatementId;

mod analyser;
mod annotation;
mod async_helper;
mod connection_key;
mod connection_manager;
pub(crate) mod document;
mod function_utils;
mod migration;
mod pg_query;
mod schema_cache_manager;
mod sql_function;
mod statement_identifier;
mod tree_sitter;

pub(super) struct WorkspaceServer {
    /// global settings object for this workspace
    settings: RwLock<WorkspaceSettings>,

    /// Stores the schema cache for this workspace
    schema_cache: SchemaCacheManager,

    documents: RwLock<HashMap<PgTPath, Document>>,

    connection: ConnectionManager,
}

/// The `Workspace` object is long-lived, so we want it to be able to cross
/// unwind boundaries.
/// In return, we have to make sure operations on the workspace either do not
/// panic, of that panicking will not result in any broken invariant (it would
/// not result in any undefined behavior as catching an unwind is safe, but it
/// could lead too hard to debug issues)
impl RefUnwindSafe for WorkspaceServer {}

impl WorkspaceServer {
    /// Create a new [Workspace]
    ///
    /// This is implemented as a crate-private method instead of using
    /// [Default] to disallow instances of [Workspace] from being created
    /// outside a [crate::App]
    pub(crate) fn new() -> Self {
        Self {
            settings: RwLock::default(),
            documents: RwLock::new(HashMap::new()),
            schema_cache: SchemaCacheManager::new(),
            connection: ConnectionManager::new(),
        }
    }

    /// Provides a reference to the current settings
    fn workspaces(&self) -> WorkspaceSettingsHandle {
        WorkspaceSettingsHandle::new(&self.settings)
    }

    fn workspaces_mut(&self) -> WorkspaceSettingsHandleMut {
        WorkspaceSettingsHandleMut::new(&self.settings)
    }

    fn get_current_connection(&self) -> Option<PgPool> {
        let settings = self.workspaces();
        let settings = settings.settings()?;
        self.connection.get_pool(&settings.db)
    }

    /// Register a new project in the current workspace
    fn register_project(&self, path: PathBuf) -> ProjectKey {
        let mut workspace = self.workspaces_mut();
        let workspace_mut = workspace.as_mut();
        workspace_mut.insert_project(path.clone())
    }

    /// Retrieves the current project path
    fn get_current_project_path(&self) -> Option<PgTPath> {
        self.workspaces().path().cloned()
    }

    /// Sets the current project of the current workspace
    fn set_current_project(&self, project_key: ProjectKey) {
        let mut workspace = self.workspaces_mut();
        let workspace_mut = workspace.as_mut();
        workspace_mut.set_current_project(project_key);
    }

    /// Checks whether the current path belongs to the current project.
    ///
    /// If there's a match, and the match **isn't** the current project, it returns the new key.
    fn path_belongs_to_current_workspace(&self, path: &PgTPath) -> Option<ProjectKey> {
        let workspaces = self.workspaces();
        workspaces.as_ref().path_belongs_to_current_workspace(path)
    }

    fn is_ignored_by_migration_config(&self, path: &Path) -> bool {
        let settings = self.workspaces();
        let settings = settings.settings();
        let Some(settings) = settings else {
            return false;
        };
        settings
            .migrations
            .as_ref()
            .and_then(|migration_settings| {
                let ignore_before = migration_settings.after.as_ref()?;
                let migrations_dir = migration_settings.path.as_ref()?;
                let migration = migration::get_migration(path, migrations_dir)?;

                Some(&migration.sequence_number <= ignore_before)
            })
            .unwrap_or(false)
    }

    /// Check whether a file is ignored in the top-level config `files.ignore`/`files.include`
    fn is_ignored(&self, path: &Path) -> bool {
        let file_name = path.file_name().and_then(|s| s.to_str());
        // Never ignore Postgres Tools's config file regardless `include`/`ignore`
        (file_name != Some(ConfigName::pgt_jsonc())) &&
            // Apply top-level `include`/`ignore
            (self.is_ignored_by_top_level_config(path) || self.is_ignored_by_migration_config(path))
    }

    /// Check whether a file is ignored in the top-level config `files.ignore`/`files.include`
    fn is_ignored_by_top_level_config(&self, path: &Path) -> bool {
        let settings = self.workspaces();
        let settings = settings.settings();
        let Some(settings) = settings else {
            return false;
        };

        let is_included = settings.files.included_files.is_empty()
            || is_dir(path)
            || settings.files.included_files.matches_path(path);
        !is_included
            || settings.files.ignored_files.matches_path(path)
            || settings.files.git_ignore.as_ref().is_some_and(|ignore| {
                // `matched_path_or_any_parents` panics if `source` is not under the gitignore root.
                // This checks excludes absolute paths that are not a prefix of the base root.
                if !path.has_root() || path.starts_with(ignore.path()) {
                    // Because Postgres Tools passes a list of paths,
                    // we use `matched_path_or_any_parents` instead of `matched`.
                    ignore
                        .matched_path_or_any_parents(path, path.is_dir())
                        .is_ignore()
                } else {
                    false
                }
            })
    }
}

impl Workspace for WorkspaceServer {
    fn register_project_folder(
        &self,
        params: RegisterProjectFolderParams,
    ) -> Result<ProjectKey, WorkspaceError> {
        let current_project_path = self.get_current_project_path();
        debug!(
            "Compare the current project with the new one {:?} {:?} {:?}",
            current_project_path,
            params.path.as_ref(),
            current_project_path.as_deref() != params.path.as_ref()
        );

        let is_new_path = match (current_project_path.as_deref(), params.path.as_ref()) {
            (Some(current_project_path), Some(params_path)) => current_project_path != params_path,
            (Some(_), None) => {
                // If the current project is set, but no path is provided, we assume it's a new project
                true
            }
            _ => true,
        };

        if is_new_path {
            let path = params.path.unwrap_or_default();
            let key = self.register_project(path.clone());
            if params.set_as_current_workspace {
                self.set_current_project(key);
            }
            Ok(key)
        } else {
            Ok(self.workspaces().as_ref().get_current_project_key())
        }
    }

    fn unregister_project_folder(
        &self,
        params: UnregisterProjectFolderParams,
    ) -> Result<(), WorkspaceError> {
        let mut workspace = self.workspaces_mut();
        workspace.as_mut().remove_project(params.path.as_path());
        Ok(())
    }

    /// Update the global settings for this workspace
    ///
    /// ## Panics
    /// This function may panic if the internal settings mutex has been poisoned
    /// by another thread having previously panicked while holding the lock
    #[tracing::instrument(level = "trace", skip(self), err)]
    fn update_settings(&self, params: UpdateSettingsParams) -> Result<(), WorkspaceError> {
        let mut workspace = self.workspaces_mut();

        workspace
            .as_mut()
            .get_current_settings_mut()
            .merge_with_configuration(
                params.configuration,
                params.workspace_directory,
                params.vcs_base_path,
                params.gitignore_matches.as_slice(),
            )?;

        Ok(())
    }

    /// Add a new file to the workspace
    #[tracing::instrument(level = "info", skip_all, fields(path = params.path.as_path().as_os_str().to_str()), err)]
    fn open_file(&self, params: OpenFileParams) -> Result<(), WorkspaceError> {
        let mut documents = self.documents.write().unwrap();
        documents
            .entry(params.path.clone())
            .or_insert_with(|| Document::new(params.content, params.version));

        if let Some(project_key) = self.path_belongs_to_current_workspace(&params.path) {
            self.set_current_project(project_key);
        }

        Ok(())
    }

    /// Remove a file from the workspace
    fn close_file(&self, params: super::CloseFileParams) -> Result<(), WorkspaceError> {
        let mut documents = self.documents.write().unwrap();
        documents
            .remove(&params.path)
            .ok_or_else(WorkspaceError::not_found)?;

        Ok(())
    }

    /// Change the content of an open file
    #[tracing::instrument(level = "debug", skip_all, fields(
        path = params.path.as_os_str().to_str(),
        version = params.version
    ), err)]
    fn change_file(&self, params: super::ChangeFileParams) -> Result<(), WorkspaceError> {
        let mut documents = self.documents.write().unwrap();

        match documents.entry(params.path.clone()) {
            std::collections::hash_map::Entry::Occupied(mut entry) => {
                entry
                    .get_mut()
                    .update_content(params.content, params.version);
            }
            std::collections::hash_map::Entry::Vacant(entry) => {
                entry.insert(Document::new(params.content, params.version));
            }
        }

        Ok(())
    }

    fn server_info(&self) -> Option<&ServerInfo> {
        None
    }

    fn get_file_content(&self, params: GetFileContentParams) -> Result<String, WorkspaceError> {
        let documents = self.documents.read().unwrap();
        let document = documents
            .get(&params.path)
            .ok_or(WorkspaceError::not_found())?;
        Ok(document.get_document_content().to_string())
    }

    fn is_path_ignored(&self, params: IsPathIgnoredParams) -> Result<bool, WorkspaceError> {
        Ok(self.is_ignored(params.pgt_path.as_path()))
    }

    fn pull_code_actions(
        &self,
        params: code_actions::CodeActionsParams,
    ) -> Result<code_actions::CodeActionsResult, WorkspaceError> {
        let documents = self.documents.read().unwrap();
        let parser = documents
            .get(&params.path)
            .ok_or(WorkspaceError::not_found())?;

        let settings = self.workspaces();
        let settings = settings.settings();

        let disabled_reason = match settings {
            Some(settings) if settings.db.allow_statement_executions => None,
            Some(_) => Some("Statement execution is disabled in the settings.".into()),
            None => Some("Statement execution not allowed against database.".into()),
        };

        let actions = parser
            .iter_with_filter(
                DefaultMapper,
                CursorPositionFilter::new(params.cursor_position),
            )
            .map(|(stmt, _, txt)| {
                let title = format!(
                    "Execute Statement: {}...",
                    txt.chars().take(50).collect::<String>()
                );

                CodeAction {
                    title,
                    kind: CodeActionKind::Command(CommandAction {
                        category: CommandActionCategory::ExecuteStatement(stmt),
                    }),
                    disabled_reason: disabled_reason.clone(),
                }
            })
            .collect();

        Ok(CodeActionsResult { actions })
    }

    fn execute_statement(
        &self,
        params: ExecuteStatementParams,
    ) -> Result<ExecuteStatementResult, WorkspaceError> {
        let documents = self.documents.read().unwrap();
        let parser = documents
            .get(&params.path)
            .ok_or(WorkspaceError::not_found())?;

        let stmt = parser.find(params.statement_id, ExecuteStatementMapper);

        if stmt.is_none() {
            return Ok(ExecuteStatementResult {
                message: "Statement was not found in document.".into(),
            });
        };

        let (_id, _range, content, ast) = stmt.unwrap();

        if ast.is_none() {
            return Ok(ExecuteStatementResult {
                message: "Statement is invalid.".into(),
            });
        };

        let pool = self.get_current_connection();
        if pool.is_none() {
            return Ok(ExecuteStatementResult {
                message: "No database connection available.".into(),
            });
        }
        let pool = pool.unwrap();

        let result = run_async(async move { pool.execute(sqlx::query(&content)).await })??;

        Ok(ExecuteStatementResult {
            message: format!(
                "Successfully executed statement. Rows affected: {}",
                result.rows_affected()
            ),
        })
    }

    fn pull_diagnostics(
        &self,
        params: PullDiagnosticsParams,
    ) -> Result<PullDiagnosticsResult, WorkspaceError> {
        let settings = self.workspaces();

        let settings = match settings.settings() {
            Some(settings) => settings,
            None => {
                // return an empty result if no settings are available
                // we might want to return an error here in the future
                return Ok(PullDiagnosticsResult {
                    diagnostics: Vec::new(),
                    errors: 0,
                    skipped_diagnostics: 0,
                });
            }
        };

        let documents = self.documents.read().unwrap();
        let doc = documents
            .get(&params.path)
            .ok_or(WorkspaceError::not_found())?;

        /*
         * The statements in the document might already have associated diagnostics,
         * e.g. if they contain syntax errors that surfaced while parsing/splitting the statements
         */
        let mut diagnostics: Vec<SDiagnostic> = doc.document_diagnostics().to_vec();

        /*
         * Type-checking against database connection
         */
        if let Some(pool) = self.get_current_connection() {
            let path_clone = params.path.clone();
            let schema_cache = self.schema_cache.load(pool.clone())?;
            let input = doc.iter(TypecheckDiagnosticsMapper).collect::<Vec<_>>();
            // sorry for the ugly code :(
            let async_results = run_async(async move {
                stream::iter(input)
                    .map(|(id, range, ast, cst, sign)| {
                        let pool = pool.clone();
                        let path = path_clone.clone();
                        let schema_cache = Arc::clone(&schema_cache);
                        async move {
                            if let Some(ast) = ast {
                                pgt_typecheck::check_sql(TypecheckParams {
                                    conn: &pool,
                                    sql: id.content(),
                                    ast: &ast,
                                    tree: &cst,
                                    schema_cache: schema_cache.as_ref(),
                                    identifiers: sign
                                        .map(|s| {
                                            s.args
                                                .iter()
                                                .map(|a| TypedIdentifier {
                                                    path: s.name.clone(),
                                                    name: a.name.clone(),
                                                    type_: IdentifierType {
                                                        schema: a.type_.schema.clone(),
                                                        name: a.type_.name.clone(),
                                                        is_array: a.type_.is_array,
                                                    },
                                                })
                                                .collect::<Vec<_>>()
                                        })
                                        .unwrap_or_default(),
                                })
                                .await
                                .map(|d| {
                                    d.map(|d| {
                                        let r = d.location().span.map(|span| span + range.start());

                                        d.with_file_path(path.as_path().display().to_string())
                                            .with_file_span(r.unwrap_or(range))
                                    })
                                })
                            } else {
                                Ok(None)
                            }
                        }
                    })
                    .buffer_unordered(10)
                    .collect::<Vec<_>>()
                    .await
            })?;

            for result in async_results.into_iter() {
                let result = result?;
                if let Some(diag) = result {
                    diagnostics.push(SDiagnostic::new(diag));
                }
            }
        }

        /*
         * Below, we'll apply our static linting rules against the statements,
         * considering the user's settings
         */
        let (enabled_rules, disabled_rules) = AnalyserVisitorBuilder::new(settings)
            .with_linter_rules(&params.only, &params.skip)
            .finish();

        let options = AnalyserOptions {
            rules: to_analyser_rules(settings),
        };

        let filter = AnalysisFilter {
            categories: params.categories,
            enabled_rules: Some(enabled_rules.as_slice()),
            disabled_rules: &disabled_rules,
        };

        let analyser = Analyser::new(AnalyserConfig {
            options: &options,
            filter,
        });

        let (analysable_stmts, syntax_diagnostics): (
            Vec<Result<AnalysableStatement, _>>,
            Vec<Result<_, SyntaxDiagnostic>>,
        ) = doc.iter(AnalyserDiagnosticsMapper).partition(Result::is_ok);

        let analysable_stmts = analysable_stmts.into_iter().map(Result::unwrap).collect();

        let schema_cache = self
            .get_current_connection()
            .and_then(|pool| self.schema_cache.load(pool.clone()).ok());

        let path = params.path.as_path().display().to_string();

        diagnostics.extend(
            syntax_diagnostics
                .into_iter()
                .map(Result::unwrap_err)
                .map(|diag| {
                    let span = diag.span.unwrap();
                    SDiagnostic::new(
                        diag.with_file_path(path.clone())
                            .with_file_span(span)
                            .with_severity(Severity::Error),
                    )
                }),
        );

        diagnostics.extend(
<<<<<<< HEAD
            analyser
                .run(AnalyserParams {
                    stmts: analysable_stmts,
                    schema_cache: schema_cache.as_deref(),
                })
                .into_iter()
                .map(Error::from)
                .map(|d| {
                    let severity = d
                        .category()
                        .map(|category| {
                            settings
                                .get_severity_from_rule_code(category)
                                .unwrap_or(Severity::Warning)
=======
            doc.iter(SyncDiagnosticsMapper)
                .flat_map(|(range, ast, diag)| {
                    let mut errors: Vec<Error> = vec![];

                    if let Some(diag) = diag {
                        errors.push(diag.into());
                    }

                    if let Some(ast) = ast {
                        errors.extend(
                            analyser
                                .run(AnalyserContext { root: &ast })
                                .into_iter()
                                .map(Error::from)
                                .collect::<Vec<pgt_diagnostics::Error>>(),
                        );
                    }

                    errors
                        .into_iter()
                        .map(|d| {
                            let severity = d
                                .category()
                                .filter(|category| category.name().starts_with("lint/"))
                                .map_or_else(
                                    || d.severity(),
                                    |category| {
                                        settings
                                            .get_severity_from_rule_code(category)
                                            .unwrap_or(Severity::Warning)
                                    },
                                );

                            // adjust the span of the diagnostics to the statement (if it has one)
                            let span = d.location().span.map(|s| s + range.start());

                            SDiagnostic::new(
                                d.with_file_path(params.path.as_path().display().to_string())
                                    .with_file_span(span.unwrap_or(range))
                                    .with_severity(severity),
                            )
>>>>>>> f6cea4be
                        })
                        .unwrap();

                    let span = d.location().span;
                    SDiagnostic::new(
                        d.with_file_path(path.clone())
                            .with_file_span(span)
                            .with_severity(severity),
                    )
                }),
        );

        let suppressions = doc.suppressions();

        let disabled_suppression_errors =
            suppressions.get_disabled_diagnostic_suppressions_as_errors(&disabled_rules);

        let unused_suppression_errors =
            suppressions.get_unused_suppressions_as_errors(&diagnostics);

        let suppression_errors: Vec<Error> = suppressions
            .diagnostics
            .iter()
            .chain(disabled_suppression_errors.iter())
            .chain(unused_suppression_errors.iter())
            .cloned()
            .map(Error::from)
            .collect::<Vec<pgt_diagnostics::Error>>();

        diagnostics.retain(|d| !suppressions.is_suppressed(d));
        diagnostics.extend(suppression_errors.into_iter().map(SDiagnostic::new));

        let errors = diagnostics
            .iter()
            .filter(|d| d.severity() == Severity::Error || d.severity() == Severity::Fatal)
            .count();

        info!("Pulled {:?} diagnostic(s)", diagnostics.len());
        Ok(PullDiagnosticsResult {
            diagnostics,
            errors,
            skipped_diagnostics: 0,
        })
    }

    #[tracing::instrument(level = "debug", skip_all, fields(
        path = params.path.as_os_str().to_str(),
        position = params.position.to_string()
    ), err)]
    fn get_completions(
        &self,
        params: GetCompletionsParams,
    ) -> Result<CompletionsResult, WorkspaceError> {
        let documents = self.documents.read().unwrap();
        let parsed_doc = documents
            .get(&params.path)
            .ok_or(WorkspaceError::not_found())?;

        let pool = self.get_current_connection();
        if pool.is_none() {
            tracing::debug!("No database connection available. Skipping completions.");
            return Ok(CompletionsResult::default());
        }
        let pool = pool.unwrap();

        let schema_cache = self.schema_cache.load(pool)?;

        match get_statement_for_completions(parsed_doc, params.position) {
            None => {
                tracing::debug!("No statement found.");
                Ok(CompletionsResult::default())
            }
            Some((_id, range, content, cst)) => {
                let position = params.position - range.start();

                let items = pgt_completions::complete(pgt_completions::CompletionParams {
                    position,
                    schema: schema_cache.as_ref(),
                    tree: &cst,
                    text: content,
                });

                Ok(CompletionsResult { items })
            }
        }
    }
}

/// Returns `true` if `path` is a directory or
/// if it is a symlink that resolves to a directory.
fn is_dir(path: &Path) -> bool {
    path.is_dir() || (path.is_symlink() && fs::read_link(path).is_ok_and(|path| path.is_dir()))
}

#[cfg(test)]
#[path = "server.tests.rs"]
mod tests;<|MERGE_RESOLUTION|>--- conflicted
+++ resolved
@@ -529,35 +529,26 @@
             filter,
         });
 
-        let (analysable_stmts, syntax_diagnostics): (
-            Vec<Result<AnalysableStatement, _>>,
-            Vec<Result<_, SyntaxDiagnostic>>,
-        ) = doc.iter(AnalyserDiagnosticsMapper).partition(Result::is_ok);
-
-        let analysable_stmts = analysable_stmts.into_iter().map(Result::unwrap).collect();
+        let path = params.path.as_path().display().to_string();
 
         let schema_cache = self
             .get_current_connection()
             .and_then(|pool| self.schema_cache.load(pool.clone()).ok());
 
-        let path = params.path.as_path().display().to_string();
+        let mut analysable_stmts = vec![];
+        for (stmt_root, diagnostic) in doc.iter(AnalyserDiagnosticsMapper) {
+            if let Some(node) = stmt_root {
+                analysable_stmts.push(node);
+            }
+            if let Some(diag) = diagnostic {
+                diagnostics.push(SDiagnostic::new(
+                    diag.with_file_path(path.clone())
+                        .with_severity(Severity::Error),
+                ));
+            }
+        }
 
         diagnostics.extend(
-            syntax_diagnostics
-                .into_iter()
-                .map(Result::unwrap_err)
-                .map(|diag| {
-                    let span = diag.span.unwrap();
-                    SDiagnostic::new(
-                        diag.with_file_path(path.clone())
-                            .with_file_span(span)
-                            .with_severity(Severity::Error),
-                    )
-                }),
-        );
-
-        diagnostics.extend(
-<<<<<<< HEAD
             analyser
                 .run(AnalyserParams {
                     stmts: analysable_stmts,
@@ -572,49 +563,6 @@
                             settings
                                 .get_severity_from_rule_code(category)
                                 .unwrap_or(Severity::Warning)
-=======
-            doc.iter(SyncDiagnosticsMapper)
-                .flat_map(|(range, ast, diag)| {
-                    let mut errors: Vec<Error> = vec![];
-
-                    if let Some(diag) = diag {
-                        errors.push(diag.into());
-                    }
-
-                    if let Some(ast) = ast {
-                        errors.extend(
-                            analyser
-                                .run(AnalyserContext { root: &ast })
-                                .into_iter()
-                                .map(Error::from)
-                                .collect::<Vec<pgt_diagnostics::Error>>(),
-                        );
-                    }
-
-                    errors
-                        .into_iter()
-                        .map(|d| {
-                            let severity = d
-                                .category()
-                                .filter(|category| category.name().starts_with("lint/"))
-                                .map_or_else(
-                                    || d.severity(),
-                                    |category| {
-                                        settings
-                                            .get_severity_from_rule_code(category)
-                                            .unwrap_or(Severity::Warning)
-                                    },
-                                );
-
-                            // adjust the span of the diagnostics to the statement (if it has one)
-                            let span = d.location().span.map(|s| s + range.start());
-
-                            SDiagnostic::new(
-                                d.with_file_path(params.path.as_path().display().to_string())
-                                    .with_file_span(span.unwrap_or(range))
-                                    .with_severity(severity),
-                            )
->>>>>>> f6cea4be
                         })
                         .unwrap();
 
