use pgt_analyse::{GroupCategory, RegistryVisitor, Rule, RuleCategory, RuleFilter, RuleGroup};
use pgt_configuration::RuleSelector;
use rustc_hash::FxHashSet;

use crate::settings::Settings;

pub(crate) struct AnalyserVisitorBuilder<'a, 'b> {
    lint: Option<LintVisitor<'a, 'b>>,
    settings: &'b Settings,
}

impl<'a, 'b> AnalyserVisitorBuilder<'a, 'b> {
    pub(crate) fn new(settings: &'b Settings) -> Self {
        Self {
            settings,
            lint: None,
        }
    }
    #[must_use]
    pub(crate) fn with_linter_rules(
        mut self,
        only: &'b [RuleSelector],
        skip: &'b [RuleSelector],
    ) -> Self {
        self.lint = Some(LintVisitor::new(only, skip, self.settings));
        self
    }

    #[must_use]
    pub(crate) fn finish(self) -> (Vec<RuleFilter<'a>>, Vec<RuleFilter<'a>>) {
        let mut disabled_rules = vec![];
        let mut enabled_rules = vec![];
        if let Some(mut lint) = self.lint {
            pgt_analyser::visit_registry(&mut lint);
            let (linter_enabled_rules, linter_disabled_rules) = lint.finish();
            enabled_rules.extend(linter_enabled_rules);
            disabled_rules.extend(linter_disabled_rules);
        }

        (enabled_rules, disabled_rules)
    }
}

/// Type meant to register all the lint rules
#[derive(Debug)]
struct LintVisitor<'a, 'b> {
    pub(crate) enabled_rules: FxHashSet<RuleFilter<'a>>,
    pub(crate) disabled_rules: FxHashSet<RuleFilter<'a>>,
    only: &'b [RuleSelector],
    skip: &'b [RuleSelector],
    settings: &'b Settings,
}

impl<'a, 'b> LintVisitor<'a, 'b> {
    pub(crate) fn new(
        only: &'b [RuleSelector],
        skip: &'b [RuleSelector],
        settings: &'b Settings,
    ) -> Self {
        Self {
            enabled_rules: Default::default(),
            disabled_rules: Default::default(),
            only,
            skip,
            settings,
        }
    }

    fn finish(mut self) -> (FxHashSet<RuleFilter<'a>>, FxHashSet<RuleFilter<'a>>) {
        let has_only_filter = !self.only.is_empty();

        if !has_only_filter {
            println!("does not have only filter!");

            let enabled_rules = self
                .settings
                .as_linter_rules()
                .map(|rules| rules.as_enabled_rules())
                .unwrap_or_default();

            self.enabled_rules.extend(enabled_rules);

            let disabled_rules = self
                .settings
                .as_linter_rules()
                .map(|rules| rules.as_disabled_rules())
                .unwrap_or_default();
            self.disabled_rules.extend(disabled_rules);
        }

        (self.enabled_rules, self.disabled_rules)
    }

    fn push_rule<R>(&mut self)
    where
        R: Rule<Options: Default> + 'static,
    {
        // Do not report unused suppression comment diagnostics if a single rule is run.
        for selector in self.only {
            let filter = RuleFilter::from(selector);
            if filter.match_rule::<R>() {
                self.enabled_rules.insert(filter);
            }
        }
        for selector in self.skip {
            let filter = RuleFilter::from(selector);
            if filter.match_rule::<R>() {
                self.disabled_rules.insert(filter);
            }
        }
    }
}

impl RegistryVisitor for LintVisitor<'_, '_> {
    fn record_category<C: GroupCategory>(&mut self) {
        if C::CATEGORY == RuleCategory::Lint {
            C::record_groups(self)
        }
    }

    fn record_group<G: RuleGroup>(&mut self) {
        for selector in self.only {
            if RuleFilter::from(selector).match_group::<G>() {
                G::record_rules(self)
            }
        }

        for selector in self.skip {
            if RuleFilter::from(selector).match_group::<G>() {
                G::record_rules(self)
            }
        }
    }

    fn record_rule<R>(&mut self)
    where
        R: Rule<Options: Default> + 'static,
    {
        self.push_rule::<R>()
    }
}

#[cfg(test)]
mod tests {
<<<<<<< HEAD
=======
    use pgt_analyse::RuleFilter;
>>>>>>> bc704c1b
    use pgt_configuration::{RuleConfiguration, Rules, analyser::Safety};

    use crate::{
        settings::{LinterSettings, Settings},
        workspace::server::analyser::AnalyserVisitorBuilder,
    };

    #[test]
<<<<<<< HEAD
    fn identifies_disabled_rules() {
        let settings = Settings {
            linter: LinterSettings {
                rules: Some(Rules {
                    recommended: Some(true),
=======
    fn recognizes_disabled_rules() {
        let settings = Settings {
            linter: LinterSettings {
                rules: Some(Rules {
>>>>>>> bc704c1b
                    safety: Some(Safety {
                        ban_drop_column: Some(RuleConfiguration::Plain(
                            pgt_configuration::RulePlainConfiguration::Off,
                        )),
                        ..Default::default()
                    }),
                    ..Default::default()
                }),
<<<<<<< HEAD

=======
>>>>>>> bc704c1b
                ..Default::default()
            },
            ..Default::default()
        };

<<<<<<< HEAD
        let (enabled_rules, disabled_rules) = AnalyserVisitorBuilder::new(&settings)
            .with_linter_rules(&[], &[])
            .finish();

        println!("{:#?}", enabled_rules);
        println!("{:#?}", disabled_rules);
=======
        let (_, disabled_rules) = AnalyserVisitorBuilder::new(&settings)
            .with_linter_rules(&[], &[])
            .finish();

        assert_eq!(
            disabled_rules,
            vec![RuleFilter::Rule("safety", "banDropColumn")]
        )
>>>>>>> bc704c1b
    }
}<|MERGE_RESOLUTION|>--- conflicted
+++ resolved
@@ -142,10 +142,7 @@
 
 #[cfg(test)]
 mod tests {
-<<<<<<< HEAD
-=======
     use pgt_analyse::RuleFilter;
->>>>>>> bc704c1b
     use pgt_configuration::{RuleConfiguration, Rules, analyser::Safety};
 
     use crate::{
@@ -154,18 +151,10 @@
     };
 
     #[test]
-<<<<<<< HEAD
-    fn identifies_disabled_rules() {
-        let settings = Settings {
-            linter: LinterSettings {
-                rules: Some(Rules {
-                    recommended: Some(true),
-=======
     fn recognizes_disabled_rules() {
         let settings = Settings {
             linter: LinterSettings {
                 rules: Some(Rules {
->>>>>>> bc704c1b
                     safety: Some(Safety {
                         ban_drop_column: Some(RuleConfiguration::Plain(
                             pgt_configuration::RulePlainConfiguration::Off,
@@ -174,23 +163,11 @@
                     }),
                     ..Default::default()
                 }),
-<<<<<<< HEAD
-
-=======
->>>>>>> bc704c1b
                 ..Default::default()
             },
             ..Default::default()
         };
 
-<<<<<<< HEAD
-        let (enabled_rules, disabled_rules) = AnalyserVisitorBuilder::new(&settings)
-            .with_linter_rules(&[], &[])
-            .finish();
-
-        println!("{:#?}", enabled_rules);
-        println!("{:#?}", disabled_rules);
-=======
         let (_, disabled_rules) = AnalyserVisitorBuilder::new(&settings)
             .with_linter_rules(&[], &[])
             .finish();
@@ -199,6 +176,5 @@
             disabled_rules,
             vec![RuleFilter::Rule("safety", "banDropColumn")]
         )
->>>>>>> bc704c1b
     }
 }