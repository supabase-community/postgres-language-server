use pgt_text_size::{TextLen, TextRange, TextSize};
use std::ops::{Add, Sub};

use crate::workspace::{ChangeFileParams, ChangeParams};

use super::{Document, Statement, document};

#[derive(Debug, PartialEq, Eq)]
pub enum StatementChange {
    Added(AddedStatement),
    Deleted(Statement),
    Modified(ModifiedStatement),
}

#[derive(Debug, PartialEq, Eq)]
pub struct AddedStatement {
    pub stmt: Statement,
    pub text: String,
}

#[derive(Debug, PartialEq, Eq)]
pub struct ModifiedStatement {
    pub old_stmt: Statement,
    pub old_stmt_text: String,

    pub new_stmt: Statement,
    pub new_stmt_text: String,

    pub change_range: TextRange,
    pub change_text: String,
}

impl StatementChange {
    #[allow(dead_code)]
    pub fn statement(&self) -> &Statement {
        match self {
            StatementChange::Added(stmt) => &stmt.stmt,
            StatementChange::Deleted(stmt) => stmt,
            StatementChange::Modified(changed) => &changed.new_stmt,
        }
    }
}

/// Returns all relevant details about the change and its effects on the current state of the document.
struct Affected {
    /// Full range of the change, including the range of all statements that intersect with the change
    affected_range: TextRange,
    /// All indices of affected statement positions
    affected_indices: Vec<usize>,
    /// The index of the first statement position before the change, if any
    prev_index: Option<usize>,
    /// The index of the first statement position after the change, if any
    next_index: Option<usize>,
    /// the full affected range includng the prev and next statement
    full_affected_range: TextRange,
}

impl Document {
    /// Applies a file change to the document and returns the affected statements
    pub fn apply_file_change(&mut self, change: &ChangeFileParams) -> Vec<StatementChange> {
        // cleanup all diagnostics with every change because we cannot guarantee that they are still valid
        // this is because we know their ranges only by finding slices within the content which is
        // very much not guaranteed to result in correct ranges
        self.diagnostics.clear();

        let changes = change
            .changes
            .iter()
            .flat_map(|c| self.apply_change(c))
            .collect();

        self.version = change.version;

        changes
    }

    /// Helper method to drain all positions and return them as deleted statements
    fn drain_positions(&mut self) -> Vec<StatementChange> {
        self.positions
            .drain(..)
            .map(|(id, _)| {
                StatementChange::Deleted(Statement {
                    id,
                    path: self.path.clone(),
                })
            })
            .collect()
    }

    /// Applies a change to the document and returns the affected statements
    ///
    /// Will always assume its a full change and reparse the whole document
    fn apply_full_change(&mut self, change: &ChangeParams) -> Vec<StatementChange> {
        let mut changes = Vec::new();

        changes.extend(self.drain_positions());

        self.content = change.apply_to_text(&self.content);

        let (ranges, diagnostics) = document::split_with_diagnostics(&self.content, None);

        self.diagnostics = diagnostics;

        // Do not add any statements if there is a fatal error
        if self.has_fatal_error() {
            return changes;
        }

        changes.extend(ranges.into_iter().map(|range| {
            let id = self.id_generator.next();
            let text = self.content[range].to_string();
            self.positions.push((id, range));

            StatementChange::Added(AddedStatement {
                stmt: Statement {
                    path: self.path.clone(),
                    id,
                },
                text,
            })
        }));

        changes
    }

    fn insert_statement(&mut self, range: TextRange) -> usize {
        let pos = self
            .positions
            .binary_search_by(|(_, r)| r.start().cmp(&range.start()))
            .unwrap_err();

        let new_id = self.id_generator.next();
        self.positions.insert(pos, (new_id, range));

        new_id
    }

    /// Returns all relevant details about the change and its effects on the current state of the document.
    /// - The affected range is the full range of the change, including the range of all statements that intersect with the change
    /// - All indices of affected statement positions
    /// - The index of the first statement position before the change, if any
    /// - The index of the first statement position after the change, if any
    /// - the full affected range includng the prev and next statement
    fn get_affected(
        &self,
        change_range: TextRange,
        content_size: TextSize,
        diff_size: TextSize,
        is_addition: bool,
    ) -> Affected {
        let mut start = change_range.start();
        let mut end = change_range.end().min(content_size);

        let is_trim = change_range.start() >= content_size;

        let mut affected_indices = Vec::new();
        let mut prev_index = None;
        let mut next_index = None;

        for (index, (_, pos_range)) in self.positions.iter().enumerate() {
            if pos_range.intersect(change_range).is_some() {
                affected_indices.push(index);
                start = start.min(pos_range.start());
                end = end.max(pos_range.end());
            } else if pos_range.end() <= change_range.start() {
                prev_index = Some(index);
            } else if pos_range.start() >= change_range.end() && next_index.is_none() {
                next_index = Some(index);
                break;
            }
        }

        let first_affected_stmt_start = prev_index
            .map(|i| self.positions[i].1.start())
            .unwrap_or(start);

        let mut last_affected_stmt_end = next_index
            .map(|i| self.positions[i].1.end())
            .unwrap_or_else(|| end);

        if is_addition {
            end = end.add(diff_size);
            last_affected_stmt_end = last_affected_stmt_end.add(diff_size);
        } else if !is_trim {
            end = end.sub(diff_size);
            last_affected_stmt_end = last_affected_stmt_end.sub(diff_size)
        };

        Affected {
            affected_range: {
                let end = end.min(content_size);
                TextRange::new(start.min(end), end)
            },
            affected_indices,
            prev_index,
            next_index,
            full_affected_range: TextRange::new(
<<<<<<< HEAD
                first_affected_stmt_start,
                last_affected_stmt_end.min(content_size),
=======
                start_incl,
                end_incl.min(content_size).max(start_incl),
>>>>>>> 4a103882
            ),
        }
    }

    fn move_ranges(&mut self, offset: TextSize, diff_size: TextSize, is_addition: bool) {
        self.positions
            .iter_mut()
            .skip_while(|(_, r)| offset > r.start())
            .for_each(|(_, range)| {
                let new_range = if is_addition {
                    range.add(diff_size)
                } else {
                    range.sub(diff_size)
                };

                *range = new_range;
            });
    }

    /// Applies a single change to the document and returns the affected statements
    fn apply_change(&mut self, change: &ChangeParams) -> Vec<StatementChange> {
        // if range is none, we have a full change
        if change.range.is_none() {
            return self.apply_full_change(change);
        }

        // i spent a relatively large amount of time thinking about how to handle range changes
        // properly. there are quite a few edge cases to consider. I eventually skipped most of
        // them, because the complexity is not worth the return for now. we might want to revisit
        // this later though.

        let mut changed: Vec<StatementChange> = Vec::with_capacity(self.positions.len());

        let change_range = change.range.unwrap();
        let previous_content = self.content.clone();
        let new_content = change.apply_to_text(&self.content);

        // we first need to determine the affected range and all affected statements, as well as
        // the index of the prev and the next statement, if any. The full affected range is the
        // affected range expanded to the start of the previous statement and the end of the next
        let Affected {
            affected_range,
            affected_indices,
            prev_index,
            next_index,
            full_affected_range,
        } = self.get_affected(
            change_range,
            new_content.text_len(),
            change.diff_size(),
            change.is_addition(),
        );

        // if within a statement, we can modify it if the change results in also a single statement
        if affected_indices.len() == 1 {
            let changed_content = get_affected(&new_content, affected_range);

            let (new_ranges, diags) =
                document::split_with_diagnostics(changed_content, Some(affected_range.start()));

            self.diagnostics = diags;

            if self.has_fatal_error() {
                // cleanup all positions if there is a fatal error
                changed.extend(self.drain_positions());
                // still process text change
                self.content = new_content;
                return changed;
            }

            if new_ranges.len() == 1 {
                let affected_idx = affected_indices[0];
                let new_range = new_ranges[0].add(affected_range.start());
                let (old_id, old_range) = self.positions[affected_idx];

                // move all statements after the affected range
                self.move_ranges(old_range.end(), change.diff_size(), change.is_addition());

                let new_id = self.id_generator.next();
                self.positions[affected_idx] = (new_id, new_range);

                changed.push(StatementChange::Modified(ModifiedStatement {
                    old_stmt: Statement {
                        id: old_id,
                        path: self.path.clone(),
                    },
                    old_stmt_text: previous_content[old_range].to_string(),

                    new_stmt: Statement {
                        id: new_id,
                        path: self.path.clone(),
                    },
                    new_stmt_text: changed_content[new_ranges[0]].to_string(),
                    // change must be relative to the statement
                    change_text: change.text.clone(),
                    // make sure we always have a valid range >= 0
                    change_range: change_range
                        .checked_sub(old_range.start())
                        .unwrap_or(change_range.sub(change_range.start())),
                }));

                self.content = new_content;

                return changed;
            }
        }

        // in any other case, parse the full affected range
        let changed_content = get_affected(&new_content, full_affected_range);

        let (new_ranges, diags) =
            document::split_with_diagnostics(changed_content, Some(full_affected_range.start()));

        self.diagnostics = diags;

        if self.has_fatal_error() {
            // cleanup all positions if there is a fatal error
            changed.extend(self.drain_positions());
            // still process text change
            self.content = new_content;
            return changed;
        }

        // delete and add new ones
        if let Some(next_index) = next_index {
            changed.push(StatementChange::Deleted(Statement {
                id: self.positions[next_index].0,
                path: self.path.clone(),
            }));
            self.positions.remove(next_index);
        }
        for idx in affected_indices.iter().rev() {
            changed.push(StatementChange::Deleted(Statement {
                id: self.positions[*idx].0,
                path: self.path.clone(),
            }));
            self.positions.remove(*idx);
        }
        if let Some(prev_index) = prev_index {
            changed.push(StatementChange::Deleted(Statement {
                id: self.positions[prev_index].0,
                path: self.path.clone(),
            }));
            self.positions.remove(prev_index);
        }

        new_ranges.iter().for_each(|range| {
            let actual_range = range.add(full_affected_range.start());
            let new_id = self.insert_statement(actual_range);
            changed.push(StatementChange::Added(AddedStatement {
                stmt: Statement {
                    id: new_id,
                    path: self.path.clone(),
                },
                text: new_content[actual_range].to_string(),
            }));
        });

        // move all statements after the afffected range
        self.move_ranges(
            full_affected_range.end(),
            change.diff_size(),
            change.is_addition(),
        );

        self.content = new_content;

        changed
    }
}

impl ChangeParams {
    pub fn diff_size(&self) -> TextSize {
        match self.range {
            Some(range) => {
                let range_length: usize = range.len().into();
                let text_length = self.text.chars().count();
                let diff = (text_length as i64 - range_length as i64).abs();
                TextSize::from(u32::try_from(diff).unwrap())
            }
            None => TextSize::from(u32::try_from(self.text.chars().count()).unwrap()),
        }
    }

    pub fn is_addition(&self) -> bool {
        self.range.is_some() && self.text.len() > self.range.unwrap().len().into()
    }

    pub fn is_deletion(&self) -> bool {
        self.range.is_some() && self.text.len() < self.range.unwrap().len().into()
    }

    pub fn apply_to_text(&self, text: &str) -> String {
        if self.range.is_none() {
            return self.text.clone();
        }

        let range = self.range.unwrap();
        let start = usize::from(range.start());
        let end = usize::from(range.end());

        let mut new_text = String::new();
        new_text.push_str(&text[..start]);
        new_text.push_str(&self.text);
        if end < text.len() {
            new_text.push_str(&text[end..]);
        }

        new_text
    }
}

fn get_affected(content: &str, range: TextRange) -> &str {
    let start_byte = content
        .char_indices()
        .nth(usize::from(range.start()))
        .map(|(i, _)| i)
        .unwrap_or(content.len());

    let end_byte = content
        .char_indices()
        .nth(usize::from(range.end()))
        .map(|(i, _)| i)
        .unwrap_or(content.len());

    &content[start_byte..end_byte]
}

#[cfg(test)]
mod tests {
    use super::*;
    use pgt_diagnostics::Diagnostic;
    use pgt_text_size::TextRange;

    use crate::workspace::{ChangeFileParams, ChangeParams};

    use pgt_fs::PgTPath;

    impl Document {
        pub fn get_text(&self, idx: usize) -> String {
            self.content[self.positions[idx].1.start().into()..self.positions[idx].1.end().into()]
                .to_string()
        }
    }

    fn assert_document_integrity(d: &Document) {
        let ranges = pgt_statement_splitter::split(&d.content)
            .expect("Unexpected scan error")
            .ranges;

        assert!(
            ranges.len() == d.positions.len(),
            "should have the correct amount of positions"
        );

        assert!(
            ranges
                .iter()
                .all(|r| { d.positions.iter().any(|(_, stmt_range)| stmt_range == r) }),
            "all ranges should be in positions"
        );
    }

    #[test]
    fn open_doc_with_scan_error() {
        let input = "select id from users;\n\n\n\nselect 1443ddwwd33djwdkjw13331333333333;";

        let d = Document::new(PgTPath::new("test.sql"), input.to_string(), 0);

        assert_eq!(d.positions.len(), 0);
        assert!(d.has_fatal_error());
    }

    #[test]
    fn change_into_scan_error_within_statement() {
        let path = PgTPath::new("test.sql");
        let input = "select id from users;\n\n\n\nselect 1;";

        let mut d = Document::new(PgTPath::new("test.sql"), input.to_string(), 0);

        assert_eq!(d.positions.len(), 2);
        assert!(!d.has_fatal_error());

        let change = ChangeFileParams {
            path: path.clone(),
            version: 1,
            changes: vec![ChangeParams {
                text: "d".to_string(),
                range: Some(TextRange::new(33.into(), 33.into())),
            }],
        };

        let changed = d.apply_file_change(&change);

        assert_eq!(d.content, "select id from users;\n\n\n\nselect 1d;");
        assert!(
            changed
                .iter()
                .all(|c| matches!(c, StatementChange::Deleted(_))),
            "should delete all statements"
        );
        assert!(d.positions.is_empty(), "should clear all positions");
        assert_eq!(d.diagnostics.len(), 1, "should return a scan error");
        assert_eq!(
            d.diagnostics[0].location().span,
            Some(TextRange::new(32.into(), 34.into())),
            "should have correct span"
        );
        assert!(d.has_fatal_error());
    }

    #[test]
    fn change_into_scan_error_across_statements() {
        let path = PgTPath::new("test.sql");
        let input = "select id from users;\n\n\n\nselect 1;";

        let mut d = Document::new(PgTPath::new("test.sql"), input.to_string(), 0);

        assert_eq!(d.positions.len(), 2);
        assert!(!d.has_fatal_error());

        let change = ChangeFileParams {
            path: path.clone(),
            version: 1,
            changes: vec![ChangeParams {
                text: "1d".to_string(),
                range: Some(TextRange::new(7.into(), 33.into())),
            }],
        };

        let changed = d.apply_file_change(&change);

        assert_eq!(d.content, "select 1d;");
        assert!(
            changed
                .iter()
                .all(|c| matches!(c, StatementChange::Deleted(_))),
            "should delete all statements"
        );
        assert!(d.positions.is_empty(), "should clear all positions");
        assert_eq!(d.diagnostics.len(), 1, "should return a scan error");
        assert_eq!(
            d.diagnostics[0].location().span,
            Some(TextRange::new(7.into(), 9.into())),
            "should have correct span"
        );
        assert!(d.has_fatal_error());
    }

    #[test]
    fn change_from_invalid_to_invalid() {
        let path = PgTPath::new("test.sql");
        let input = "select 1d;";

        let mut d = Document::new(PgTPath::new("test.sql"), input.to_string(), 0);

        assert_eq!(d.positions.len(), 0);
        assert!(d.has_fatal_error());
        assert_eq!(d.diagnostics.len(), 1);

        let change = ChangeFileParams {
            path: path.clone(),
            version: 1,
            changes: vec![ChangeParams {
                text: "2e".to_string(),
                range: Some(TextRange::new(7.into(), 9.into())),
            }],
        };

        let changed = d.apply_file_change(&change);

        assert_eq!(d.content, "select 2e;");
        assert!(changed.is_empty(), "should not emit any changes");
        assert!(d.positions.is_empty(), "should keep positions empty");
        assert_eq!(d.diagnostics.len(), 1, "should still have a scan error");
        assert_eq!(
            d.diagnostics[0].location().span,
            Some(TextRange::new(7.into(), 9.into())),
            "should have updated span"
        );
        assert!(d.has_fatal_error());
    }

    #[test]
    fn change_from_invalid_to_valid() {
        let path = PgTPath::new("test.sql");
        let input = "select 1d;";

        let mut d = Document::new(PgTPath::new("test.sql"), input.to_string(), 0);

        assert_eq!(d.positions.len(), 0);
        assert!(d.has_fatal_error());
        assert_eq!(d.diagnostics.len(), 1);

        let change = ChangeFileParams {
            path: path.clone(),
            version: 1,
            changes: vec![ChangeParams {
                text: "1".to_string(),
                range: Some(TextRange::new(7.into(), 9.into())),
            }],
        };

        let changed = d.apply_file_change(&change);

        assert_eq!(d.content, "select 1;");
        assert_eq!(changed.len(), 1, "should emit one change");
        assert!(matches!(
            changed[0],
            StatementChange::Added(AddedStatement { .. })
        ));
        assert_eq!(d.positions.len(), 1, "should have one position");
        assert!(d.diagnostics.is_empty(), "should have no diagnostics");
        assert!(!d.has_fatal_error());
    }

    #[test]
    fn within_statements() {
        let path = PgTPath::new("test.sql");
        let input = "select id from users;\n\n\n\nselect * from contacts;";

        let mut d = Document::new(PgTPath::new("test.sql"), input.to_string(), 0);

        assert_eq!(d.positions.len(), 2);

        let change = ChangeFileParams {
            path: path.clone(),
            version: 1,
            changes: vec![ChangeParams {
                text: "select 1;".to_string(),
                range: Some(TextRange::new(23.into(), 23.into())),
            }],
        };

        let changed = d.apply_file_change(&change);

        assert_eq!(changed.len(), 5);
        assert_eq!(
            changed
                .iter()
                .filter(|c| matches!(c, StatementChange::Deleted(_)))
                .count(),
            2
        );
        assert_eq!(
            changed
                .iter()
                .filter(|c| matches!(c, StatementChange::Added(_)))
                .count(),
            3
        );

        assert_document_integrity(&d);
    }

    #[test]
    fn within_statements_2() {
        let path = PgTPath::new("test.sql");
        let input = "alter table deal alter column value drop not null;\n";
        let mut d = Document::new(path.clone(), input.to_string(), 0);

        assert_eq!(d.positions.len(), 1);

        let change1 = ChangeFileParams {
            path: path.clone(),
            version: 1,
            changes: vec![ChangeParams {
                text: " ".to_string(),
                range: Some(TextRange::new(17.into(), 17.into())),
            }],
        };

        let changed1 = d.apply_file_change(&change1);
        assert_eq!(changed1.len(), 1);
        assert_eq!(
            d.content,
            "alter table deal  alter column value drop not null;\n"
        );
        assert_document_integrity(&d);

        let change2 = ChangeFileParams {
            path: path.clone(),
            version: 2,
            changes: vec![ChangeParams {
                text: " ".to_string(),
                range: Some(TextRange::new(18.into(), 18.into())),
            }],
        };

        let changed2 = d.apply_file_change(&change2);
        assert_eq!(changed2.len(), 1);
        assert_eq!(
            d.content,
            "alter table deal   alter column value drop not null;\n"
        );
        assert_document_integrity(&d);

        let change3 = ChangeFileParams {
            path: path.clone(),
            version: 3,
            changes: vec![ChangeParams {
                text: " ".to_string(),
                range: Some(TextRange::new(19.into(), 19.into())),
            }],
        };

        let changed3 = d.apply_file_change(&change3);
        assert_eq!(changed3.len(), 1);
        assert_eq!(
            d.content,
            "alter table deal    alter column value drop not null;\n"
        );
        assert_document_integrity(&d);

        let change4 = ChangeFileParams {
            path: path.clone(),
            version: 4,
            changes: vec![ChangeParams {
                text: " ".to_string(),
                range: Some(TextRange::new(20.into(), 20.into())),
            }],
        };

        let changed4 = d.apply_file_change(&change4);
        assert_eq!(changed4.len(), 1);
        assert_eq!(
            d.content,
            "alter table deal     alter column value drop not null;\n"
        );
        assert_document_integrity(&d);
    }

    #[test]
    fn julians_sample() {
        let path = PgTPath::new("test.sql");
        let input = "select\n  *\nfrom\n  test;\n\nselect\n\nalter table test\n\ndrop column id;";
        let mut d = Document::new(path.clone(), input.to_string(), 0);

        assert_eq!(d.positions.len(), 4);

        let change1 = ChangeFileParams {
            path: path.clone(),
            version: 1,
            changes: vec![ChangeParams {
                text: " ".to_string(),
                range: Some(TextRange::new(31.into(), 31.into())),
            }],
        };

        let changed1 = d.apply_file_change(&change1);
        assert_eq!(changed1.len(), 1);
        assert_eq!(
            d.content,
            "select\n  *\nfrom\n  test;\n\nselect \n\nalter table test\n\ndrop column id;"
        );
        assert_document_integrity(&d);

        // problem: this creates a new statement
        let change2 = ChangeFileParams {
            path: path.clone(),
            version: 2,
            changes: vec![ChangeParams {
                text: ";".to_string(),
                range: Some(TextRange::new(32.into(), 32.into())),
            }],
        };

        let changed2 = d.apply_file_change(&change2);
        assert_eq!(changed2.len(), 4);
        assert_eq!(
            changed2
                .iter()
                .filter(|c| matches!(c, StatementChange::Deleted(_)))
                .count(),
            2
        );
        assert_eq!(
            changed2
                .iter()
                .filter(|c| matches!(c, StatementChange::Added(_)))
                .count(),
            2
        );
        assert_document_integrity(&d);

        let change3 = ChangeFileParams {
            path: path.clone(),
            version: 3,
            changes: vec![ChangeParams {
                text: "".to_string(),
                range: Some(TextRange::new(32.into(), 33.into())),
            }],
        };

        let changed3 = d.apply_file_change(&change3);
        assert_eq!(changed3.len(), 1);
        assert!(matches!(&changed3[0], StatementChange::Modified(_)));
        assert_eq!(
            d.content,
            "select\n  *\nfrom\n  test;\n\nselect \n\nalter table test\n\ndrop column id;"
        );
        match &changed3[0] {
            StatementChange::Modified(changed) => {
                assert_eq!(changed.old_stmt_text, "select ;");
                assert_eq!(changed.new_stmt_text, "select");
                assert_eq!(changed.change_text, "");
                assert_eq!(changed.change_range, TextRange::new(7.into(), 8.into()));
            }
            _ => panic!("expected modified statement"),
        }
        assert_document_integrity(&d);
    }

    #[test]
    fn across_statements() {
        let path = PgTPath::new("test.sql");
        let input = "select id from users;\nselect * from contacts;";

        let mut d = Document::new(PgTPath::new("test.sql"), input.to_string(), 0);

        assert_eq!(d.positions.len(), 2);

        let change = ChangeFileParams {
            path: path.clone(),
            version: 1,
            changes: vec![ChangeParams {
                text: ",test from users;\nselect 1;".to_string(),
                range: Some(TextRange::new(9.into(), 45.into())),
            }],
        };

        let changed = d.apply_file_change(&change);

        assert_eq!(changed.len(), 4);
        assert!(matches!(
            changed[0],
            StatementChange::Deleted(Statement { id: 1, .. })
        ));
        assert!(matches!(
            changed[1],
            StatementChange::Deleted(Statement { id: 0, .. })
        ));
        assert!(
            matches!(&changed[2], StatementChange::Added(AddedStatement { stmt: _, text }) if text == "select id,test from users;")
        );
        assert!(
            matches!(&changed[3], StatementChange::Added(AddedStatement { stmt: _, text }) if text == "select 1;")
        );

        assert_document_integrity(&d);
    }

    #[test]
    fn append_whitespace_to_statement() {
        let path = PgTPath::new("test.sql");
        let input = "select id";

        let mut d = Document::new(PgTPath::new("test.sql"), input.to_string(), 0);

        assert_eq!(d.positions.len(), 1);

        let change = ChangeFileParams {
            path: path.clone(),
            version: 1,
            changes: vec![ChangeParams {
                text: " ".to_string(),
                range: Some(TextRange::new(9.into(), 10.into())),
            }],
        };

        let changed = d.apply_file_change(&change);

        assert_eq!(changed.len(), 1);

        assert_document_integrity(&d);
    }

    #[test]
    fn apply_changes() {
        let path = PgTPath::new("test.sql");
        let input = "select id from users;\nselect * from contacts;";

        let mut d = Document::new(PgTPath::new("test.sql"), input.to_string(), 0);

        assert_eq!(d.positions.len(), 2);

        let change = ChangeFileParams {
            path: path.clone(),
            version: 1,
            changes: vec![ChangeParams {
                text: ",test from users\nselect 1;".to_string(),
                range: Some(TextRange::new(9.into(), 45.into())),
            }],
        };

        let changed = d.apply_file_change(&change);

        assert_eq!(changed.len(), 4);

        assert_eq!(
            changed[0],
            StatementChange::Deleted(Statement {
                path: path.clone(),
                id: 1
            })
        );
        assert_eq!(
            changed[1],
            StatementChange::Deleted(Statement {
                path: path.clone(),
                id: 0
            })
        );
        assert_eq!(
            changed[2],
            StatementChange::Added(AddedStatement {
                stmt: Statement {
                    path: path.clone(),
                    id: 2
                },
                text: "select id,test from users".to_string()
            })
        );
        assert_eq!(
            changed[3],
            StatementChange::Added(AddedStatement {
                stmt: Statement {
                    path: path.clone(),
                    id: 3
                },
                text: "select 1;".to_string()
            })
        );

        assert_eq!("select id,test from users\nselect 1;", d.content);

        assert_document_integrity(&d);
    }

    #[test]
    fn removing_newline_at_the_beginning() {
        let path = PgTPath::new("test.sql");
        let input = "\n";

        let mut d = Document::new(path.clone(), input.to_string(), 1);

        assert_eq!(d.positions.len(), 0);

        let change = ChangeFileParams {
            path: path.clone(),
            version: 2,
            changes: vec![ChangeParams {
                text: "\nbegin;\n\nselect 1\n\nrollback;\n".to_string(),
                range: Some(TextRange::new(0.into(), 1.into())),
            }],
        };

        let changes = d.apply_file_change(&change);

        assert_eq!(changes.len(), 3);

        assert_document_integrity(&d);

        let change2 = ChangeFileParams {
            path: path.clone(),
            version: 3,
            changes: vec![ChangeParams {
                text: "".to_string(),
                range: Some(TextRange::new(0.into(), 1.into())),
            }],
        };

        let changes2 = d.apply_file_change(&change2);

        assert_eq!(changes2.len(), 1);

        assert_document_integrity(&d);
    }

    #[test]
    fn apply_changes_at_end_of_statement() {
        let path = PgTPath::new("test.sql");
        let input = "select id from\nselect * from contacts;";

        let mut d = Document::new(path.clone(), input.to_string(), 1);

        assert_eq!(d.positions.len(), 2);

        let change = ChangeFileParams {
            path: path.clone(),
            version: 2,
            changes: vec![ChangeParams {
                text: " contacts;".to_string(),
                range: Some(TextRange::new(14.into(), 14.into())),
            }],
        };

        let changes = d.apply_file_change(&change);

        assert_eq!(changes.len(), 1);

        assert!(matches!(changes[0], StatementChange::Modified(_)));

        assert_eq!(
            "select id from contacts;\nselect * from contacts;",
            d.content
        );

        assert_document_integrity(&d);
    }

    #[test]
    fn apply_changes_replacement() {
        let path = PgTPath::new("test.sql");

        let mut doc = Document::new(path.clone(), "".to_string(), 0);

        let change = ChangeFileParams {
            path: path.clone(),
            version: 1,
            changes: vec![ChangeParams {
                text: "select 1;\nselect 2;".to_string(),
                range: None,
            }],
        };

        doc.apply_file_change(&change);

        assert_eq!(doc.get_text(0), "select 1;".to_string());
        assert_eq!(doc.get_text(1), "select 2;".to_string());
        assert_eq!(
            doc.positions[0].1,
            TextRange::new(TextSize::new(0), TextSize::new(9))
        );
        assert_eq!(
            doc.positions[1].1,
            TextRange::new(TextSize::new(10), TextSize::new(19))
        );

        let change_2 = ChangeFileParams {
            path: path.clone(),
            version: 2,
            changes: vec![ChangeParams {
                text: "".to_string(),
                range: Some(TextRange::new(7.into(), 8.into())),
            }],
        };

        doc.apply_file_change(&change_2);

        assert_eq!(doc.content, "select ;\nselect 2;");
        assert_eq!(doc.positions.len(), 2);
        assert_eq!(doc.get_text(0), "select ;".to_string());
        assert_eq!(doc.get_text(1), "select 2;".to_string());
        assert_eq!(
            doc.positions[0].1,
            TextRange::new(TextSize::new(0), TextSize::new(8))
        );
        assert_eq!(
            doc.positions[1].1,
            TextRange::new(TextSize::new(9), TextSize::new(18))
        );

        let change_3 = ChangeFileParams {
            path: path.clone(),
            version: 3,
            changes: vec![ChangeParams {
                text: "!".to_string(),
                range: Some(TextRange::new(7.into(), 7.into())),
            }],
        };

        doc.apply_file_change(&change_3);

        assert_eq!(doc.content, "select !;\nselect 2;");
        assert_eq!(doc.positions.len(), 2);
        assert_eq!(
            doc.positions[0].1,
            TextRange::new(TextSize::new(0), TextSize::new(9))
        );
        assert_eq!(
            doc.positions[1].1,
            TextRange::new(TextSize::new(10), TextSize::new(19))
        );

        let change_4 = ChangeFileParams {
            path: path.clone(),
            version: 4,
            changes: vec![ChangeParams {
                text: "".to_string(),
                range: Some(TextRange::new(7.into(), 8.into())),
            }],
        };

        doc.apply_file_change(&change_4);

        assert_eq!(doc.content, "select ;\nselect 2;");
        assert_eq!(doc.positions.len(), 2);
        assert_eq!(
            doc.positions[0].1,
            TextRange::new(TextSize::new(0), TextSize::new(8))
        );
        assert_eq!(
            doc.positions[1].1,
            TextRange::new(TextSize::new(9), TextSize::new(18))
        );

        let change_5 = ChangeFileParams {
            path: path.clone(),
            version: 5,
            changes: vec![ChangeParams {
                text: "1".to_string(),
                range: Some(TextRange::new(7.into(), 7.into())),
            }],
        };

        doc.apply_file_change(&change_5);

        assert_eq!(doc.content, "select 1;\nselect 2;");
        assert_eq!(doc.positions.len(), 2);
        assert_eq!(
            doc.positions[0].1,
            TextRange::new(TextSize::new(0), TextSize::new(9))
        );
        assert_eq!(
            doc.positions[1].1,
            TextRange::new(TextSize::new(10), TextSize::new(19))
        );

        assert_document_integrity(&doc);
    }

    #[test]
    fn comment_at_begin() {
        let path = PgTPath::new("test.sql");

        let mut doc = Document::new(
            path.clone(),
            "-- Add new schema named \"private\"\nCREATE SCHEMA \"private\";".to_string(),
            0,
        );

        let change = ChangeFileParams {
            path: path.clone(),
            version: 1,
            changes: vec![ChangeParams {
                text: "".to_string(),
                range: Some(TextRange::new(0.into(), 1.into())),
            }],
        };

        let changed = doc.apply_file_change(&change);

        assert_eq!(
            doc.content,
            "- Add new schema named \"private\"\nCREATE SCHEMA \"private\";"
        );

        assert_eq!(changed.len(), 3);
        assert!(matches!(
            changed[0],
            StatementChange::Deleted(Statement { id: 0, .. })
        ));
        assert!(matches!(
            changed[1],
            StatementChange::Added(AddedStatement { .. })
        ));
        assert!(matches!(
            changed[2],
            StatementChange::Added(AddedStatement { .. })
        ));

        let change_2 = ChangeFileParams {
            path: path.clone(),
            version: 2,
            changes: vec![ChangeParams {
                text: "-".to_string(),
                range: Some(TextRange::new(0.into(), 0.into())),
            }],
        };

        let changed_2 = doc.apply_file_change(&change_2);

        assert_eq!(
            doc.content,
            "-- Add new schema named \"private\"\nCREATE SCHEMA \"private\";"
        );

        assert_eq!(changed_2.len(), 3);
        assert!(matches!(
            changed_2[0],
            StatementChange::Deleted(Statement { .. })
        ));
        assert!(matches!(
            changed_2[1],
            StatementChange::Deleted(Statement { .. })
        ));
        assert!(matches!(
            changed_2[2],
            StatementChange::Added(AddedStatement { .. })
        ));

        assert_document_integrity(&doc);
    }

    #[test]
    fn apply_changes_within_statement() {
        let input = "select id  from users;\nselect * from contacts;";
        let path = PgTPath::new("test.sql");

        let mut doc = Document::new(path.clone(), input.to_string(), 0);

        assert_eq!(doc.positions.len(), 2);

        let stmt_1_range = doc.positions[0];
        let stmt_2_range = doc.positions[1];

        let update_text = ",test";

        let update_range = TextRange::new(9.into(), 10.into());

        let update_text_len = u32::try_from(update_text.chars().count()).unwrap();
        let update_addition = update_text_len - u32::from(update_range.len());

        let change = ChangeFileParams {
            path: path.clone(),
            version: 1,
            changes: vec![ChangeParams {
                text: update_text.to_string(),
                range: Some(update_range),
            }],
        };

        doc.apply_file_change(&change);

        assert_eq!(
            "select id,test from users;\nselect * from contacts;",
            doc.content
        );
        assert_eq!(doc.positions.len(), 2);
        assert_eq!(doc.positions[0].1.start(), stmt_1_range.1.start());
        assert_eq!(
            u32::from(doc.positions[0].1.end()),
            u32::from(stmt_1_range.1.end()) + update_addition
        );
        assert_eq!(
            u32::from(doc.positions[1].1.start()),
            u32::from(stmt_2_range.1.start()) + update_addition
        );
        assert_eq!(
            u32::from(doc.positions[1].1.end()),
            u32::from(stmt_2_range.1.end()) + update_addition
        );

        assert_document_integrity(&doc);
    }

    #[test]
    fn remove_outside_of_content() {
        let path = PgTPath::new("test.sql");
        let input = "select id from contacts;\n\nselect * from contacts;";

        let mut d = Document::new(path.clone(), input.to_string(), 1);

        assert_eq!(d.positions.len(), 2);

        let change1 = ChangeFileParams {
            path: path.clone(),
            version: 2,
            changes: vec![ChangeParams {
                text: "\n".to_string(),
                range: Some(TextRange::new(49.into(), 49.into())),
            }],
        };

        d.apply_file_change(&change1);

        assert_eq!(
            d.content,
            "select id from contacts;\n\nselect * from contacts;\n"
        );

        let change2 = ChangeFileParams {
            path: path.clone(),
            version: 3,
            changes: vec![ChangeParams {
                text: "\n".to_string(),
                range: Some(TextRange::new(50.into(), 50.into())),
            }],
        };

        d.apply_file_change(&change2);

        assert_eq!(
            d.content,
            "select id from contacts;\n\nselect * from contacts;\n\n"
        );

        let change5 = ChangeFileParams {
            path: path.clone(),
            version: 6,
            changes: vec![ChangeParams {
                text: "".to_string(),
                range: Some(TextRange::new(51.into(), 52.into())),
            }],
        };

        let changes = d.apply_file_change(&change5);

        assert!(matches!(
            changes[0],
            StatementChange::Deleted(Statement { .. })
        ));

        assert!(matches!(
            changes[1],
            StatementChange::Added(AddedStatement { .. })
        ));

        assert_eq!(changes.len(), 2);

        assert_eq!(
            d.content,
            "select id from contacts;\n\nselect * from contacts;\n\n"
        );

        assert_document_integrity(&d);
    }

    #[test]
    fn remove_trailing_whitespace() {
        let path = PgTPath::new("test.sql");

        let mut doc = Document::new(path.clone(), "select * from ".to_string(), 0);

        let change = ChangeFileParams {
            path: path.clone(),
            version: 1,
            changes: vec![ChangeParams {
                text: "".to_string(),
                range: Some(TextRange::new(13.into(), 14.into())),
            }],
        };

        let changed = doc.apply_file_change(&change);

        assert_eq!(doc.content, "select * from");

        assert_eq!(changed.len(), 1);

        match &changed[0] {
            StatementChange::Modified(stmt) => {
                let ModifiedStatement {
                    change_range,
                    change_text,
                    new_stmt_text,
                    old_stmt_text,
                    ..
                } = stmt;

                assert_eq!(change_range, &TextRange::new(13.into(), 14.into()));
                assert_eq!(change_text, "");
                assert_eq!(new_stmt_text, "select * from");

                // the whitespace was not considered
                // to be a part of the statement
                assert_eq!(old_stmt_text, "select * from");
            }

            _ => panic!("Did not yield a modified statement."),
        }

        assert_document_integrity(&doc);
    }

    #[test]
    fn remove_trailing_whitespace_and_last_char() {
        let path = PgTPath::new("test.sql");

        let mut doc = Document::new(path.clone(), "select * from ".to_string(), 0);

        let change = ChangeFileParams {
            path: path.clone(),
            version: 1,
            changes: vec![ChangeParams {
                text: "".to_string(),
                range: Some(TextRange::new(12.into(), 14.into())),
            }],
        };

        let changed = doc.apply_file_change(&change);

        assert_eq!(doc.content, "select * fro");

        assert_eq!(changed.len(), 1);

        match &changed[0] {
            StatementChange::Modified(stmt) => {
                let ModifiedStatement {
                    change_range,
                    change_text,
                    new_stmt_text,
                    old_stmt_text,
                    ..
                } = stmt;

                assert_eq!(change_range, &TextRange::new(12.into(), 14.into()));
                assert_eq!(change_text, "");
                assert_eq!(new_stmt_text, "select * fro");

                // the whitespace was not considered
                // to be a part of the statement
                assert_eq!(old_stmt_text, "select * from");
            }

            _ => panic!("Did not yield a modified statement."),
        }

        assert_document_integrity(&doc);
    }

    #[test]
    fn remove_inbetween_whitespace() {
        let path = PgTPath::new("test.sql");

        let mut doc = Document::new(path.clone(), "select *   from users".to_string(), 0);

        let change = ChangeFileParams {
            path: path.clone(),
            version: 1,
            changes: vec![ChangeParams {
                text: "".to_string(),
                range: Some(TextRange::new(9.into(), 11.into())),
            }],
        };

        let changed = doc.apply_file_change(&change);

        assert_eq!(doc.content, "select * from users");

        assert_eq!(changed.len(), 1);

        match &changed[0] {
            StatementChange::Modified(stmt) => {
                let ModifiedStatement {
                    change_range,
                    change_text,
                    new_stmt_text,
                    old_stmt_text,
                    ..
                } = stmt;

                assert_eq!(change_range, &TextRange::new(9.into(), 11.into()));
                assert_eq!(change_text, "");
                assert_eq!(old_stmt_text, "select *   from users");
                assert_eq!(new_stmt_text, "select * from users");
            }

            _ => panic!("Did not yield a modified statement."),
        }

        assert_document_integrity(&doc);
    }
}<|MERGE_RESOLUTION|>--- conflicted
+++ resolved
@@ -195,13 +195,10 @@
             prev_index,
             next_index,
             full_affected_range: TextRange::new(
-<<<<<<< HEAD
                 first_affected_stmt_start,
-                last_affected_stmt_end.min(content_size),
-=======
-                start_incl,
-                end_incl.min(content_size).max(start_incl),
->>>>>>> 4a103882
+                last_affected_stmt_end
+                    .min(content_size)
+                    .max(first_affected_stmt_start),
             ),
         }
     }
