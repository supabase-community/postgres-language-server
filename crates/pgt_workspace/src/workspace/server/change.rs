use pgt_text_size::{TextLen, TextRange, TextSize};
use std::ops::{Add, Sub};

use crate::workspace::{ChangeFileParams, ChangeParams};

use super::{Document, document, statement_identifier::StatementId};

#[derive(Debug, PartialEq, Eq)]
pub enum StatementChange {
    Added(AddedStatement),
    Deleted(StatementId),
    Modified(ModifiedStatement),
}

#[derive(Debug, PartialEq, Eq)]
pub struct AddedStatement {
    pub stmt: StatementId,
    pub text: String,
}

#[derive(Debug, PartialEq, Eq)]
pub struct ModifiedStatement {
    pub old_stmt: StatementId,
    pub old_stmt_text: String,

    pub new_stmt: StatementId,
    pub new_stmt_text: String,

    pub change_range: TextRange,
    pub change_text: String,
}

impl StatementChange {
    #[allow(dead_code)]
    pub fn statement(&self) -> &StatementId {
        match self {
            StatementChange::Added(stmt) => &stmt.stmt,
            StatementChange::Deleted(stmt) => stmt,
            StatementChange::Modified(changed) => &changed.new_stmt,
        }
    }
}

/// Returns all relevant details about the change and its effects on the current state of the document.
struct Affected {
    /// Full range of the change, including the range of all statements that intersect with the change
    affected_range: TextRange,
    /// All indices of affected statement positions
    affected_indices: Vec<usize>,
    /// The index of the first statement position before the change, if any
    prev_index: Option<usize>,
    /// The index of the first statement position after the change, if any
    next_index: Option<usize>,
    /// the full affected range includng the prev and next statement
    full_affected_range: TextRange,
}

impl Document {
    /// Applies a file change to the document and returns the affected statements
    pub fn apply_file_change(&mut self, change: &ChangeFileParams) -> Vec<StatementChange> {
        // cleanup all diagnostics with every change because we cannot guarantee that they are still valid
        // this is because we know their ranges only by finding slices within the content which is
        // very much not guaranteed to result in correct ranges
        self.diagnostics.clear();

        let changes = change
            .changes
            .iter()
            .flat_map(|c| self.apply_change(c))
            .collect();

        self.version = change.version;

        changes
    }

    /// Helper method to drain all positions and return them as deleted statements
    fn drain_positions(&mut self) -> Vec<StatementChange> {
        self.positions
            .drain(..)
            .map(|(id, _)| StatementChange::Deleted(id))
            .collect()
    }

    /// Applies a change to the document and returns the affected statements
    ///
    /// Will always assume its a full change and reparse the whole document
    fn apply_full_change(&mut self, change: &ChangeParams) -> Vec<StatementChange> {
        let mut changes = Vec::new();

        changes.extend(self.drain_positions());

        self.content = change.apply_to_text(&self.content);

        let (ranges, diagnostics) = document::split_with_diagnostics(&self.content, None);

        self.diagnostics = diagnostics;

        // Do not add any statements if there is a fatal error
        if self.has_fatal_error() {
            return changes;
        }

        changes.extend(ranges.into_iter().map(|range| {
            let id = self.id_generator.next();
            let text = self.content[range].to_string();
            self.positions.push((id.clone(), range));

            StatementChange::Added(AddedStatement { stmt: id, text })
        }));

        changes
    }

    fn insert_statement(&mut self, range: TextRange) -> StatementId {
        let pos = self
            .positions
            .binary_search_by(|(_, r)| r.start().cmp(&range.start()))
            .unwrap_err();

        let new_id = self.id_generator.next();
        self.positions.insert(pos, (new_id.clone(), range));

        new_id
    }

    /// Returns all relevant details about the change and its effects on the current state of the document.
    /// - The affected range is the full range of the change, including the range of all statements that intersect with the change
    /// - All indices of affected statement positions
    /// - The index of the first statement position before the change, if any
    /// - The index of the first statement position after the change, if any
    /// - the full affected range includng the prev and next statement
    fn get_affected(
        &self,
        change_range: TextRange,
        content_size: TextSize,
        diff_size: TextSize,
        is_addition: bool,
    ) -> Affected {
        let mut start = change_range.start();
        let mut end = change_range.end().min(content_size);

        let is_trim = change_range.start() >= content_size;

        let mut affected_indices = Vec::new();
        let mut prev_index = None;
        let mut next_index = None;

        for (index, (_, pos_range)) in self.positions.iter().enumerate() {
            if pos_range.intersect(change_range).is_some() {
                affected_indices.push(index);
                start = start.min(pos_range.start());
                end = end.max(pos_range.end());
            } else if pos_range.end() <= change_range.start() {
                prev_index = Some(index);
            } else if pos_range.start() >= change_range.end() && next_index.is_none() {
                next_index = Some(index);
                break;
            }
        }

        let first_affected_stmt_start = prev_index
            .map(|i| self.positions[i].1.start())
            .unwrap_or(start);

        let mut last_affected_stmt_end = next_index
            .map(|i| self.positions[i].1.end())
            .unwrap_or_else(|| end);

        if is_addition {
            end = end.add(diff_size);
            last_affected_stmt_end = last_affected_stmt_end.add(diff_size);
        } else if !is_trim {
            end = end.sub(diff_size);
            last_affected_stmt_end = last_affected_stmt_end.sub(diff_size)
        };

        Affected {
            affected_range: {
                let end = end.min(content_size);
                TextRange::new(start.min(end), end)
            },
            affected_indices,
            prev_index,
            next_index,
            full_affected_range: TextRange::new(
                first_affected_stmt_start,
                last_affected_stmt_end
                    .min(content_size)
                    .max(first_affected_stmt_start),
            ),
        }
    }

    fn move_ranges(&mut self, offset: TextSize, diff_size: TextSize, is_addition: bool) {
        self.positions
            .iter_mut()
            .skip_while(|(_, r)| offset > r.start())
            .for_each(|(_, range)| {
                let new_range = if is_addition {
                    range.add(diff_size)
                } else {
                    range.sub(diff_size)
                };

                *range = new_range;
            });
    }

    /// Applies a single change to the document and returns the affected statements
    fn apply_change(&mut self, change: &ChangeParams) -> Vec<StatementChange> {
        // if range is none, we have a full change
        if change.range.is_none() {
            return self.apply_full_change(change);
        }

        // i spent a relatively large amount of time thinking about how to handle range changes
        // properly. there are quite a few edge cases to consider. I eventually skipped most of
        // them, because the complexity is not worth the return for now. we might want to revisit
        // this later though.

        let mut changed: Vec<StatementChange> = Vec::with_capacity(self.positions.len());

        let change_range = change.range.unwrap();
        let previous_content = self.content.clone();
        let new_content = change.apply_to_text(&self.content);

        // we first need to determine the affected range and all affected statements, as well as
        // the index of the prev and the next statement, if any. The full affected range is the
        // affected range expanded to the start of the previous statement and the end of the next
        let Affected {
            affected_range,
            affected_indices,
            prev_index,
            next_index,
            full_affected_range,
        } = self.get_affected(
            change_range,
            new_content.text_len(),
            change.diff_size(),
            change.is_addition(),
        );

        // if within a statement, we can modify it if the change results in also a single statement
        if affected_indices.len() == 1 {
            let changed_content = get_affected(&new_content, affected_range);

            let (new_ranges, diags) =
                document::split_with_diagnostics(changed_content, Some(affected_range.start()));

            self.diagnostics = diags;

            if self.has_fatal_error() {
                // cleanup all positions if there is a fatal error
                changed.extend(self.drain_positions());
                // still process text change
                self.content = new_content;
                return changed;
            }

            if new_ranges.len() == 1 {
                let affected_idx = affected_indices[0];
                let new_range = new_ranges[0].add(affected_range.start());
                let (old_id, old_range) = self.positions[affected_idx].clone();

                // move all statements after the affected range
                self.move_ranges(old_range.end(), change.diff_size(), change.is_addition());

                let new_id = self.id_generator.next();
                self.positions[affected_idx] = (new_id.clone(), new_range);

                changed.push(StatementChange::Modified(ModifiedStatement {
<<<<<<< HEAD
                    old_stmt: old_id.clone(),
                    old_stmt_text: self.content[old_range].to_string(),
=======
                    old_stmt: Statement {
                        id: old_id,
                        path: self.path.clone(),
                    },
                    old_stmt_text: previous_content[old_range].to_string(),
>>>>>>> 451579df

                    new_stmt: new_id,
                    new_stmt_text: changed_content[new_ranges[0]].to_string(),
                    // change must be relative to the statement
                    change_text: change.text.clone(),
                    // make sure we always have a valid range >= 0
                    change_range: change_range
                        .checked_sub(old_range.start())
                        .unwrap_or(change_range.sub(change_range.start())),
                }));

                self.content = new_content;

                return changed;
            }
        }

        // in any other case, parse the full affected range
        let changed_content = get_affected(&new_content, full_affected_range);

        let (new_ranges, diags) =
            document::split_with_diagnostics(changed_content, Some(full_affected_range.start()));

        self.diagnostics = diags;

        if self.has_fatal_error() {
            // cleanup all positions if there is a fatal error
            changed.extend(self.drain_positions());
            // still process text change
            self.content = new_content;
            return changed;
        }

        // delete and add new ones
        if let Some(next_index) = next_index {
            changed.push(StatementChange::Deleted(
                self.positions[next_index].0.clone(),
            ));
            self.positions.remove(next_index);
        }
        for idx in affected_indices.iter().rev() {
            changed.push(StatementChange::Deleted(self.positions[*idx].0.clone()));
            self.positions.remove(*idx);
        }
        if let Some(prev_index) = prev_index {
            changed.push(StatementChange::Deleted(
                self.positions[prev_index].0.clone(),
            ));
            self.positions.remove(prev_index);
        }

        new_ranges.iter().for_each(|range| {
            let actual_range = range.add(full_affected_range.start());
            let new_id = self.insert_statement(actual_range);
            changed.push(StatementChange::Added(AddedStatement {
                stmt: new_id,
                text: new_content[actual_range].to_string(),
            }));
        });

        // move all statements after the afffected range
        self.move_ranges(
            full_affected_range.end(),
            change.diff_size(),
            change.is_addition(),
        );

        self.content = new_content;

        changed
    }
}

impl ChangeParams {
    pub fn diff_size(&self) -> TextSize {
        match self.range {
            Some(range) => {
                let range_length: usize = range.len().into();
                let text_length = self.text.chars().count();
                let diff = (text_length as i64 - range_length as i64).abs();
                TextSize::from(u32::try_from(diff).unwrap())
            }
            None => TextSize::from(u32::try_from(self.text.chars().count()).unwrap()),
        }
    }

    pub fn is_addition(&self) -> bool {
        self.range.is_some() && self.text.len() > self.range.unwrap().len().into()
    }

    pub fn is_deletion(&self) -> bool {
        self.range.is_some() && self.text.len() < self.range.unwrap().len().into()
    }

    pub fn apply_to_text(&self, text: &str) -> String {
        if self.range.is_none() {
            return self.text.clone();
        }

        let range = self.range.unwrap();
        let start = usize::from(range.start());
        let end = usize::from(range.end());

        let mut new_text = String::new();
        new_text.push_str(&text[..start]);
        new_text.push_str(&self.text);
        if end < text.len() {
            new_text.push_str(&text[end..]);
        }

        new_text
    }
}

fn get_affected(content: &str, range: TextRange) -> &str {
    let start_byte = content
        .char_indices()
        .nth(usize::from(range.start()))
        .map(|(i, _)| i)
        .unwrap_or(content.len());

    let end_byte = content
        .char_indices()
        .nth(usize::from(range.end()))
        .map(|(i, _)| i)
        .unwrap_or(content.len());

    &content[start_byte..end_byte]
}

#[cfg(test)]
mod tests {

    use super::*;
    use pgt_diagnostics::Diagnostic;
    use pgt_text_size::TextRange;

    use crate::workspace::{ChangeFileParams, ChangeParams, server::statement_identifier::root_id};

    use pgt_fs::PgTPath;

    impl Document {
        pub fn get_text(&self, idx: usize) -> String {
            self.content[self.positions[idx].1.start().into()..self.positions[idx].1.end().into()]
                .to_string()
        }
    }

    fn assert_document_integrity(d: &Document) {
        let ranges = pgt_statement_splitter::split(&d.content)
            .expect("Unexpected scan error")
            .ranges;

        assert!(
            ranges.len() == d.positions.len(),
            "should have the correct amount of positions"
        );

        assert!(
            ranges
                .iter()
                .all(|r| { d.positions.iter().any(|(_, stmt_range)| stmt_range == r) }),
            "all ranges should be in positions"
        );
    }

    #[test]
    fn open_doc_with_scan_error() {
        let input = "select id from users;\n\n\n\nselect 1443ddwwd33djwdkjw13331333333333;";

        let d = Document::new(input.to_string(), 0);

        assert_eq!(d.positions.len(), 0);
        assert!(d.has_fatal_error());
    }

    #[test]
    fn change_into_scan_error_within_statement() {
        let path = PgTPath::new("test.sql");
        let input = "select id from users;\n\n\n\nselect 1;";

        let mut d = Document::new(input.to_string(), 0);

        assert_eq!(d.positions.len(), 2);
        assert!(!d.has_fatal_error());

        let change = ChangeFileParams {
            path: path.clone(),
            version: 1,
            changes: vec![ChangeParams {
                text: "d".to_string(),
                range: Some(TextRange::new(33.into(), 33.into())),
            }],
        };

        let changed = d.apply_file_change(&change);

        assert_eq!(d.content, "select id from users;\n\n\n\nselect 1d;");
        assert!(
            changed
                .iter()
                .all(|c| matches!(c, StatementChange::Deleted(_))),
            "should delete all statements"
        );
        assert!(d.positions.is_empty(), "should clear all positions");
        assert_eq!(d.diagnostics.len(), 1, "should return a scan error");
        assert_eq!(
            d.diagnostics[0].location().span,
            Some(TextRange::new(32.into(), 34.into())),
            "should have correct span"
        );
        assert!(d.has_fatal_error());
    }

    #[test]
    fn change_into_scan_error_across_statements() {
        let path = PgTPath::new("test.sql");
        let input = "select id from users;\n\n\n\nselect 1;";

        let mut d = Document::new(input.to_string(), 0);

        assert_eq!(d.positions.len(), 2);
        assert!(!d.has_fatal_error());

        let change = ChangeFileParams {
            path: path.clone(),
            version: 1,
            changes: vec![ChangeParams {
                text: "1d".to_string(),
                range: Some(TextRange::new(7.into(), 33.into())),
            }],
        };

        let changed = d.apply_file_change(&change);

        assert_eq!(d.content, "select 1d;");
        assert!(
            changed
                .iter()
                .all(|c| matches!(c, StatementChange::Deleted(_))),
            "should delete all statements"
        );
        assert!(d.positions.is_empty(), "should clear all positions");
        assert_eq!(d.diagnostics.len(), 1, "should return a scan error");
        assert_eq!(
            d.diagnostics[0].location().span,
            Some(TextRange::new(7.into(), 9.into())),
            "should have correct span"
        );
        assert!(d.has_fatal_error());
    }

    #[test]
    fn change_from_invalid_to_invalid() {
        let path = PgTPath::new("test.sql");
        let input = "select 1d;";

        let mut d = Document::new(input.to_string(), 0);

        assert_eq!(d.positions.len(), 0);
        assert!(d.has_fatal_error());
        assert_eq!(d.diagnostics.len(), 1);

        let change = ChangeFileParams {
            path: path.clone(),
            version: 1,
            changes: vec![ChangeParams {
                text: "2e".to_string(),
                range: Some(TextRange::new(7.into(), 9.into())),
            }],
        };

        let changed = d.apply_file_change(&change);

        assert_eq!(d.content, "select 2e;");
        assert!(changed.is_empty(), "should not emit any changes");
        assert!(d.positions.is_empty(), "should keep positions empty");
        assert_eq!(d.diagnostics.len(), 1, "should still have a scan error");
        assert_eq!(
            d.diagnostics[0].location().span,
            Some(TextRange::new(7.into(), 9.into())),
            "should have updated span"
        );
        assert!(d.has_fatal_error());
    }

    #[test]
    fn change_from_invalid_to_valid() {
        let path = PgTPath::new("test.sql");
        let input = "select 1d;";

        let mut d = Document::new(input.to_string(), 0);

        assert_eq!(d.positions.len(), 0);
        assert!(d.has_fatal_error());
        assert_eq!(d.diagnostics.len(), 1);

        let change = ChangeFileParams {
            path: path.clone(),
            version: 1,
            changes: vec![ChangeParams {
                text: "1".to_string(),
                range: Some(TextRange::new(7.into(), 9.into())),
            }],
        };

        let changed = d.apply_file_change(&change);

        assert_eq!(d.content, "select 1;");
        assert_eq!(changed.len(), 1, "should emit one change");
        assert!(matches!(
            changed[0],
            StatementChange::Added(AddedStatement { .. })
        ));
        assert_eq!(d.positions.len(), 1, "should have one position");
        assert!(d.diagnostics.is_empty(), "should have no diagnostics");
        assert!(!d.has_fatal_error());
    }

    #[test]
    fn within_statements() {
        let path = PgTPath::new("test.sql");
        let input = "select id from users;\n\n\n\nselect * from contacts;";

        let mut d = Document::new(input.to_string(), 0);

        assert_eq!(d.positions.len(), 2);

        let change = ChangeFileParams {
            path: path.clone(),
            version: 1,
            changes: vec![ChangeParams {
                text: "select 1;".to_string(),
                range: Some(TextRange::new(23.into(), 23.into())),
            }],
        };

        let changed = d.apply_file_change(&change);

        assert_eq!(changed.len(), 5);
        assert_eq!(
            changed
                .iter()
                .filter(|c| matches!(c, StatementChange::Deleted(_)))
                .count(),
            2
        );
        assert_eq!(
            changed
                .iter()
                .filter(|c| matches!(c, StatementChange::Added(_)))
                .count(),
            3
        );

        assert_document_integrity(&d);
    }

    #[test]
    fn within_statements_2() {
        let path = PgTPath::new("test.sql");
        let input = "alter table deal alter column value drop not null;\n";
        let mut d = Document::new(input.to_string(), 0);

        assert_eq!(d.positions.len(), 1);

        let change1 = ChangeFileParams {
            path: path.clone(),
            version: 1,
            changes: vec![ChangeParams {
                text: " ".to_string(),
                range: Some(TextRange::new(17.into(), 17.into())),
            }],
        };

        let changed1 = d.apply_file_change(&change1);
        assert_eq!(changed1.len(), 1);
        assert_eq!(
            d.content,
            "alter table deal  alter column value drop not null;\n"
        );
        assert_document_integrity(&d);

        let change2 = ChangeFileParams {
            path: path.clone(),
            version: 2,
            changes: vec![ChangeParams {
                text: " ".to_string(),
                range: Some(TextRange::new(18.into(), 18.into())),
            }],
        };

        let changed2 = d.apply_file_change(&change2);
        assert_eq!(changed2.len(), 1);
        assert_eq!(
            d.content,
            "alter table deal   alter column value drop not null;\n"
        );
        assert_document_integrity(&d);

        let change3 = ChangeFileParams {
            path: path.clone(),
            version: 3,
            changes: vec![ChangeParams {
                text: " ".to_string(),
                range: Some(TextRange::new(19.into(), 19.into())),
            }],
        };

        let changed3 = d.apply_file_change(&change3);
        assert_eq!(changed3.len(), 1);
        assert_eq!(
            d.content,
            "alter table deal    alter column value drop not null;\n"
        );
        assert_document_integrity(&d);

        let change4 = ChangeFileParams {
            path: path.clone(),
            version: 4,
            changes: vec![ChangeParams {
                text: " ".to_string(),
                range: Some(TextRange::new(20.into(), 20.into())),
            }],
        };

        let changed4 = d.apply_file_change(&change4);
        assert_eq!(changed4.len(), 1);
        assert_eq!(
            d.content,
            "alter table deal     alter column value drop not null;\n"
        );
        assert_document_integrity(&d);
    }

    #[test]
    fn julians_sample() {
        let path = PgTPath::new("test.sql");
        let input = "select\n  *\nfrom\n  test;\n\nselect\n\nalter table test\n\ndrop column id;";
        let mut d = Document::new(input.to_string(), 0);

        assert_eq!(d.positions.len(), 4);

        let change1 = ChangeFileParams {
            path: path.clone(),
            version: 1,
            changes: vec![ChangeParams {
                text: " ".to_string(),
                range: Some(TextRange::new(31.into(), 31.into())),
            }],
        };

        let changed1 = d.apply_file_change(&change1);
        assert_eq!(changed1.len(), 1);
        assert_eq!(
            d.content,
            "select\n  *\nfrom\n  test;\n\nselect \n\nalter table test\n\ndrop column id;"
        );
        assert_document_integrity(&d);

        // problem: this creates a new statement
        let change2 = ChangeFileParams {
            path: path.clone(),
            version: 2,
            changes: vec![ChangeParams {
                text: ";".to_string(),
                range: Some(TextRange::new(32.into(), 32.into())),
            }],
        };

        let changed2 = d.apply_file_change(&change2);
        assert_eq!(changed2.len(), 4);
        assert_eq!(
            changed2
                .iter()
                .filter(|c| matches!(c, StatementChange::Deleted(_)))
                .count(),
            2
        );
        assert_eq!(
            changed2
                .iter()
                .filter(|c| matches!(c, StatementChange::Added(_)))
                .count(),
            2
        );
        assert_document_integrity(&d);

        let change3 = ChangeFileParams {
            path: path.clone(),
            version: 3,
            changes: vec![ChangeParams {
                text: "".to_string(),
                range: Some(TextRange::new(32.into(), 33.into())),
            }],
        };

        let changed3 = d.apply_file_change(&change3);
        assert_eq!(changed3.len(), 1);
        assert!(matches!(&changed3[0], StatementChange::Modified(_)));
        assert_eq!(
            d.content,
            "select\n  *\nfrom\n  test;\n\nselect \n\nalter table test\n\ndrop column id;"
        );
        match &changed3[0] {
            StatementChange::Modified(changed) => {
                assert_eq!(changed.old_stmt_text, "select ;");
                assert_eq!(changed.new_stmt_text, "select");
                assert_eq!(changed.change_text, "");
                assert_eq!(changed.change_range, TextRange::new(7.into(), 8.into()));
            }
            _ => panic!("expected modified statement"),
        }
        assert_document_integrity(&d);
    }

    #[test]
    fn across_statements() {
        let path = PgTPath::new("test.sql");
        let input = "select id from users;\nselect * from contacts;";

        let mut d = Document::new(input.to_string(), 0);

        assert_eq!(d.positions.len(), 2);

        let change = ChangeFileParams {
            path: path.clone(),
            version: 1,
            changes: vec![ChangeParams {
                text: ",test from users;\nselect 1;".to_string(),
                range: Some(TextRange::new(9.into(), 45.into())),
            }],
        };

        let changed = d.apply_file_change(&change);

        assert_eq!(changed.len(), 4);
        assert!(matches!(changed[0], StatementChange::Deleted(_)));
        assert_eq!(changed[0].statement().raw(), 1);
        assert!(matches!(
            changed[1],
            StatementChange::Deleted(StatementId::Root(_))
        ));
        assert_eq!(changed[1].statement().raw(), 0);
        assert!(
            matches!(&changed[2], StatementChange::Added(AddedStatement { stmt: _, text }) if text == "select id,test from users;")
        );
        assert!(
            matches!(&changed[3], StatementChange::Added(AddedStatement { stmt: _, text }) if text == "select 1;")
        );

        assert_document_integrity(&d);
    }

    #[test]
    fn append_whitespace_to_statement() {
        let path = PgTPath::new("test.sql");
        let input = "select id";

        let mut d = Document::new(input.to_string(), 0);

        assert_eq!(d.positions.len(), 1);

        let change = ChangeFileParams {
            path: path.clone(),
            version: 1,
            changes: vec![ChangeParams {
                text: " ".to_string(),
                range: Some(TextRange::new(9.into(), 10.into())),
            }],
        };

        let changed = d.apply_file_change(&change);

        assert_eq!(changed.len(), 1);

        assert_document_integrity(&d);
    }

    #[test]
    fn apply_changes() {
        let path = PgTPath::new("test.sql");
        let input = "select id from users;\nselect * from contacts;";

        let mut d = Document::new(input.to_string(), 0);

        assert_eq!(d.positions.len(), 2);

        let change = ChangeFileParams {
            path: path.clone(),
            version: 1,
            changes: vec![ChangeParams {
                text: ",test from users\nselect 1;".to_string(),
                range: Some(TextRange::new(9.into(), 45.into())),
            }],
        };

        let changed = d.apply_file_change(&change);

        assert_eq!(changed.len(), 4);

        assert!(matches!(
            changed[0],
            StatementChange::Deleted(StatementId::Root(_))
        ));
        assert_eq!(changed[0].statement().raw(), 1);
        assert!(matches!(
            changed[1],
            StatementChange::Deleted(StatementId::Root(_))
        ));
        assert_eq!(changed[1].statement().raw(), 0);
        assert_eq!(
            changed[2],
            StatementChange::Added(AddedStatement {
                stmt: StatementId::Root(root_id(2)),
                text: "select id,test from users".to_string()
            })
        );
        assert_eq!(
            changed[3],
            StatementChange::Added(AddedStatement {
                stmt: StatementId::Root(root_id(3)),
                text: "select 1;".to_string()
            })
        );

        assert_eq!("select id,test from users\nselect 1;", d.content);

        assert_document_integrity(&d);
    }

    #[test]
    fn removing_newline_at_the_beginning() {
        let path = PgTPath::new("test.sql");
        let input = "\n";

        let mut d = Document::new(input.to_string(), 1);

        assert_eq!(d.positions.len(), 0);

        let change = ChangeFileParams {
            path: path.clone(),
            version: 2,
            changes: vec![ChangeParams {
                text: "\nbegin;\n\nselect 1\n\nrollback;\n".to_string(),
                range: Some(TextRange::new(0.into(), 1.into())),
            }],
        };

        let changes = d.apply_file_change(&change);

        assert_eq!(changes.len(), 3);

        assert_document_integrity(&d);

        let change2 = ChangeFileParams {
            path: path.clone(),
            version: 3,
            changes: vec![ChangeParams {
                text: "".to_string(),
                range: Some(TextRange::new(0.into(), 1.into())),
            }],
        };

        let changes2 = d.apply_file_change(&change2);

        assert_eq!(changes2.len(), 1);

        assert_document_integrity(&d);
    }

    #[test]
    fn apply_changes_at_end_of_statement() {
        let path = PgTPath::new("test.sql");
        let input = "select id from\nselect * from contacts;";

        let mut d = Document::new(input.to_string(), 1);

        assert_eq!(d.positions.len(), 2);

        let change = ChangeFileParams {
            path: path.clone(),
            version: 2,
            changes: vec![ChangeParams {
                text: " contacts;".to_string(),
                range: Some(TextRange::new(14.into(), 14.into())),
            }],
        };

        let changes = d.apply_file_change(&change);

        assert_eq!(changes.len(), 1);

        assert!(matches!(changes[0], StatementChange::Modified(_)));

        assert_eq!(
            "select id from contacts;\nselect * from contacts;",
            d.content
        );

        assert_document_integrity(&d);
    }

    #[test]
    fn apply_changes_replacement() {
        let path = PgTPath::new("test.sql");

        let mut doc = Document::new("".to_string(), 0);

        let change = ChangeFileParams {
            path: path.clone(),
            version: 1,
            changes: vec![ChangeParams {
                text: "select 1;\nselect 2;".to_string(),
                range: None,
            }],
        };

        doc.apply_file_change(&change);

        assert_eq!(doc.get_text(0), "select 1;".to_string());
        assert_eq!(doc.get_text(1), "select 2;".to_string());
        assert_eq!(
            doc.positions[0].1,
            TextRange::new(TextSize::new(0), TextSize::new(9))
        );
        assert_eq!(
            doc.positions[1].1,
            TextRange::new(TextSize::new(10), TextSize::new(19))
        );

        let change_2 = ChangeFileParams {
            path: path.clone(),
            version: 2,
            changes: vec![ChangeParams {
                text: "".to_string(),
                range: Some(TextRange::new(7.into(), 8.into())),
            }],
        };

        doc.apply_file_change(&change_2);

        assert_eq!(doc.content, "select ;\nselect 2;");
        assert_eq!(doc.positions.len(), 2);
        assert_eq!(doc.get_text(0), "select ;".to_string());
        assert_eq!(doc.get_text(1), "select 2;".to_string());
        assert_eq!(
            doc.positions[0].1,
            TextRange::new(TextSize::new(0), TextSize::new(8))
        );
        assert_eq!(
            doc.positions[1].1,
            TextRange::new(TextSize::new(9), TextSize::new(18))
        );

        let change_3 = ChangeFileParams {
            path: path.clone(),
            version: 3,
            changes: vec![ChangeParams {
                text: "!".to_string(),
                range: Some(TextRange::new(7.into(), 7.into())),
            }],
        };

        doc.apply_file_change(&change_3);

        assert_eq!(doc.content, "select !;\nselect 2;");
        assert_eq!(doc.positions.len(), 2);
        assert_eq!(
            doc.positions[0].1,
            TextRange::new(TextSize::new(0), TextSize::new(9))
        );
        assert_eq!(
            doc.positions[1].1,
            TextRange::new(TextSize::new(10), TextSize::new(19))
        );

        let change_4 = ChangeFileParams {
            path: path.clone(),
            version: 4,
            changes: vec![ChangeParams {
                text: "".to_string(),
                range: Some(TextRange::new(7.into(), 8.into())),
            }],
        };

        doc.apply_file_change(&change_4);

        assert_eq!(doc.content, "select ;\nselect 2;");
        assert_eq!(doc.positions.len(), 2);
        assert_eq!(
            doc.positions[0].1,
            TextRange::new(TextSize::new(0), TextSize::new(8))
        );
        assert_eq!(
            doc.positions[1].1,
            TextRange::new(TextSize::new(9), TextSize::new(18))
        );

        let change_5 = ChangeFileParams {
            path: path.clone(),
            version: 5,
            changes: vec![ChangeParams {
                text: "1".to_string(),
                range: Some(TextRange::new(7.into(), 7.into())),
            }],
        };

        doc.apply_file_change(&change_5);

        assert_eq!(doc.content, "select 1;\nselect 2;");
        assert_eq!(doc.positions.len(), 2);
        assert_eq!(
            doc.positions[0].1,
            TextRange::new(TextSize::new(0), TextSize::new(9))
        );
        assert_eq!(
            doc.positions[1].1,
            TextRange::new(TextSize::new(10), TextSize::new(19))
        );

        assert_document_integrity(&doc);
    }

    #[test]
    fn comment_at_begin() {
        let path = PgTPath::new("test.sql");

        let mut doc = Document::new(
            "-- Add new schema named \"private\"\nCREATE SCHEMA \"private\";".to_string(),
            0,
        );

        let change = ChangeFileParams {
            path: path.clone(),
            version: 1,
            changes: vec![ChangeParams {
                text: "".to_string(),
                range: Some(TextRange::new(0.into(), 1.into())),
            }],
        };

        let changed = doc.apply_file_change(&change);

        assert_eq!(
            doc.content,
            "- Add new schema named \"private\"\nCREATE SCHEMA \"private\";"
        );
        assert_eq!(changed.len(), 3);
        assert!(matches!(&changed[0], StatementChange::Deleted(_)));
        assert!(matches!(
            changed[1],
            StatementChange::Added(AddedStatement { .. })
        ));
        assert!(matches!(
            changed[2],
            StatementChange::Added(AddedStatement { .. })
        ));

        let change_2 = ChangeFileParams {
            path: path.clone(),
            version: 2,
            changes: vec![ChangeParams {
                text: "-".to_string(),
                range: Some(TextRange::new(0.into(), 0.into())),
            }],
        };

        let changed_2 = doc.apply_file_change(&change_2);

        assert_eq!(
            doc.content,
            "-- Add new schema named \"private\"\nCREATE SCHEMA \"private\";"
        );

        assert_eq!(changed_2.len(), 3);
        assert!(matches!(
            changed_2[0],
            StatementChange::Deleted(StatementId::Root(_))
        ));
        assert!(matches!(
            changed_2[1],
            StatementChange::Deleted(StatementId::Root(_))
        ));
        assert!(matches!(
            changed_2[2],
            StatementChange::Added(AddedStatement { .. })
        ));

        assert_document_integrity(&doc);
    }

    #[test]
    fn apply_changes_within_statement() {
        let input = "select id  from users;\nselect * from contacts;";
        let path = PgTPath::new("test.sql");

        let mut doc = Document::new(input.to_string(), 0);

        assert_eq!(doc.positions.len(), 2);

        let stmt_1_range = doc.positions[0].clone();
        let stmt_2_range = doc.positions[1].clone();

        let update_text = ",test";

        let update_range = TextRange::new(9.into(), 10.into());

        let update_text_len = u32::try_from(update_text.chars().count()).unwrap();
        let update_addition = update_text_len - u32::from(update_range.len());

        let change = ChangeFileParams {
            path: path.clone(),
            version: 1,
            changes: vec![ChangeParams {
                text: update_text.to_string(),
                range: Some(update_range),
            }],
        };

        doc.apply_file_change(&change);

        assert_eq!(
            "select id,test from users;\nselect * from contacts;",
            doc.content
        );
        assert_eq!(doc.positions.len(), 2);
        assert_eq!(doc.positions[0].1.start(), stmt_1_range.1.start());
        assert_eq!(
            u32::from(doc.positions[0].1.end()),
            u32::from(stmt_1_range.1.end()) + update_addition
        );
        assert_eq!(
            u32::from(doc.positions[1].1.start()),
            u32::from(stmt_2_range.1.start()) + update_addition
        );
        assert_eq!(
            u32::from(doc.positions[1].1.end()),
            u32::from(stmt_2_range.1.end()) + update_addition
        );

        assert_document_integrity(&doc);
    }

    #[test]
    fn remove_outside_of_content() {
        let path = PgTPath::new("test.sql");
        let input = "select id from contacts;\n\nselect * from contacts;";

        let mut d = Document::new(input.to_string(), 1);

        assert_eq!(d.positions.len(), 2);

        let change1 = ChangeFileParams {
            path: path.clone(),
            version: 2,
            changes: vec![ChangeParams {
                text: "\n".to_string(),
                range: Some(TextRange::new(49.into(), 49.into())),
            }],
        };

        d.apply_file_change(&change1);

        assert_eq!(
            d.content,
            "select id from contacts;\n\nselect * from contacts;\n"
        );

        let change2 = ChangeFileParams {
            path: path.clone(),
            version: 3,
            changes: vec![ChangeParams {
                text: "\n".to_string(),
                range: Some(TextRange::new(50.into(), 50.into())),
            }],
        };

        d.apply_file_change(&change2);

        assert_eq!(
            d.content,
            "select id from contacts;\n\nselect * from contacts;\n\n"
        );

        let change5 = ChangeFileParams {
            path: path.clone(),
            version: 6,
            changes: vec![ChangeParams {
                text: "".to_string(),
                range: Some(TextRange::new(51.into(), 52.into())),
            }],
        };

        let changes = d.apply_file_change(&change5);

        assert!(matches!(
            changes[0],
            StatementChange::Deleted(StatementId::Root(_))
        ));

        assert!(matches!(
            changes[1],
            StatementChange::Added(AddedStatement { .. })
        ));

        assert_eq!(changes.len(), 2);

        assert_eq!(
            d.content,
            "select id from contacts;\n\nselect * from contacts;\n\n"
        );

        assert_document_integrity(&d);
    }

    #[test]
    fn remove_trailing_whitespace() {
        let path = PgTPath::new("test.sql");

        let mut doc = Document::new(path.clone(), "select * from ".to_string(), 0);

        let change = ChangeFileParams {
            path: path.clone(),
            version: 1,
            changes: vec![ChangeParams {
                text: "".to_string(),
                range: Some(TextRange::new(13.into(), 14.into())),
            }],
        };

        let changed = doc.apply_file_change(&change);

        assert_eq!(doc.content, "select * from");

        assert_eq!(changed.len(), 1);

        match &changed[0] {
            StatementChange::Modified(stmt) => {
                let ModifiedStatement {
                    change_range,
                    change_text,
                    new_stmt_text,
                    old_stmt_text,
                    ..
                } = stmt;

                assert_eq!(change_range, &TextRange::new(13.into(), 14.into()));
                assert_eq!(change_text, "");
                assert_eq!(new_stmt_text, "select * from");

                // the whitespace was not considered
                // to be a part of the statement
                assert_eq!(old_stmt_text, "select * from");
            }

            _ => assert!(false, "Did not yield a modified statement."),
        }

        assert_document_integrity(&doc);
    }

    #[test]
    fn remove_trailing_whitespace_and_last_char() {
        let path = PgTPath::new("test.sql");

        let mut doc = Document::new(path.clone(), "select * from ".to_string(), 0);

        let change = ChangeFileParams {
            path: path.clone(),
            version: 1,
            changes: vec![ChangeParams {
                text: "".to_string(),
                range: Some(TextRange::new(12.into(), 14.into())),
            }],
        };

        let changed = doc.apply_file_change(&change);

        assert_eq!(doc.content, "select * fro");

        assert_eq!(changed.len(), 1);

        match &changed[0] {
            StatementChange::Modified(stmt) => {
                let ModifiedStatement {
                    change_range,
                    change_text,
                    new_stmt_text,
                    old_stmt_text,
                    ..
                } = stmt;

                assert_eq!(change_range, &TextRange::new(12.into(), 14.into()));
                assert_eq!(change_text, "");
                assert_eq!(new_stmt_text, "select * fro");

                // the whitespace was not considered
                // to be a part of the statement
                assert_eq!(old_stmt_text, "select * from");
            }

            _ => assert!(false, "Did not yield a modified statement."),
        }

        assert_document_integrity(&doc);
    }

    #[test]
    fn remove_inbetween_whitespace() {
        let path = PgTPath::new("test.sql");

        let mut doc = Document::new(path.clone(), "select *   from users".to_string(), 0);

        let change = ChangeFileParams {
            path: path.clone(),
            version: 1,
            changes: vec![ChangeParams {
                text: "".to_string(),
                range: Some(TextRange::new(9.into(), 11.into())),
            }],
        };

        let changed = doc.apply_file_change(&change);

        assert_eq!(doc.content, "select * from users");

        assert_eq!(changed.len(), 1);

        match &changed[0] {
            StatementChange::Modified(stmt) => {
                let ModifiedStatement {
                    change_range,
                    change_text,
                    new_stmt_text,
                    old_stmt_text,
                    ..
                } = stmt;

                assert_eq!(change_range, &TextRange::new(9.into(), 11.into()));
                assert_eq!(change_text, "");
                assert_eq!(old_stmt_text, "select *   from users");
                assert_eq!(new_stmt_text, "select * from users");
            }

            _ => assert!(false, "Did not yield a modified statement."),
        }

        assert_document_integrity(&doc);
    }
}<|MERGE_RESOLUTION|>--- conflicted
+++ resolved
@@ -270,16 +270,8 @@
                 self.positions[affected_idx] = (new_id.clone(), new_range);
 
                 changed.push(StatementChange::Modified(ModifiedStatement {
-<<<<<<< HEAD
                     old_stmt: old_id.clone(),
-                    old_stmt_text: self.content[old_range].to_string(),
-=======
-                    old_stmt: Statement {
-                        id: old_id,
-                        path: self.path.clone(),
-                    },
                     old_stmt_text: previous_content[old_range].to_string(),
->>>>>>> 451579df
 
                     new_stmt: new_id,
                     new_stmt_text: changed_content[new_ranges[0]].to_string(),
