use std::sync::Arc;

use biome_deserialize::{Merge, StringSet};
use pgt_analyse::RuleCategories;
use pgt_configuration::{
    PartialConfiguration, PartialTypecheckConfiguration, database::PartialDatabaseConfiguration,
    files::PartialFilesConfiguration,
};
use pgt_diagnostics::Diagnostic;
use pgt_fs::PgTPath;
use pgt_text_size::TextRange;
use sqlx::{Executor, PgPool};

use crate::{
    Workspace, WorkspaceError,
    features::code_actions::ExecuteStatementResult,
    workspace::{
        OpenFileParams, RegisterProjectFolderParams, StatementId, UpdateSettingsParams,
        server::WorkspaceServer,
    },
};

fn get_test_workspace(
    partial_config: Option<PartialConfiguration>,
) -> Result<WorkspaceServer, WorkspaceError> {
    let workspace = WorkspaceServer::new();

    workspace.register_project_folder(RegisterProjectFolderParams {
        path: None,
        set_as_current_workspace: true,
    })?;

    workspace.update_settings(UpdateSettingsParams {
        configuration: partial_config.unwrap_or(PartialConfiguration::init()),
        gitignore_matches: vec![],
        vcs_base_path: None,
        workspace_directory: None,
    })?;

    Ok(workspace)
}

#[sqlx::test(migrator = "pgt_test_utils::MIGRATIONS")]
async fn test_diagnostics(test_db: PgPool) {
    let mut conf = PartialConfiguration::init();
    conf.merge_with(PartialConfiguration {
        db: Some(PartialDatabaseConfiguration {
            database: Some(
                test_db
                    .connect_options()
                    .get_database()
                    .unwrap()
                    .to_string(),
            ),
            ..Default::default()
        }),
        ..Default::default()
    });

    let workspace = get_test_workspace(Some(conf)).expect("Unable to create test workspace");

    let path = PgTPath::new("test.sql");
    let content = r#"
      create table users (
          id serial primary key,
          name text not null
      );

      drop table non_existing_table;

      select 1;
    "#;

    workspace
        .open_file(OpenFileParams {
            path: path.clone(),
            content: content.into(),
            version: 1,
        })
        .expect("Unable to open test file");

    let diagnostics = workspace
        .pull_diagnostics(crate::workspace::PullDiagnosticsParams {
            path: path.clone(),
            categories: RuleCategories::all(),
            max_diagnostics: 100,
            only: vec![],
            skip: vec![],
        })
        .expect("Unable to pull diagnostics")
        .diagnostics;

    assert_eq!(diagnostics.len(), 1, "Expected one diagnostic");

    let diagnostic = &diagnostics[0];

    assert_eq!(
        diagnostic.category().map(|c| c.name()),
        Some("lint/safety/banDropTable")
    );

    assert_eq!(
        diagnostic.location().span,
        Some(TextRange::new(106.into(), 136.into()))
    );
}

#[sqlx::test(migrator = "pgt_test_utils::MIGRATIONS")]
async fn test_syntax_error(test_db: PgPool) {
    let mut conf = PartialConfiguration::init();
    conf.merge_with(PartialConfiguration {
        db: Some(PartialDatabaseConfiguration {
            database: Some(
                test_db
                    .connect_options()
                    .get_database()
                    .unwrap()
                    .to_string(),
            ),
            ..Default::default()
        }),
        ..Default::default()
    });

    let workspace = get_test_workspace(Some(conf)).expect("Unable to create test workspace");

    let path = PgTPath::new("test.sql");
    let content = r#"
      seect 1;
    "#;

    workspace
        .open_file(OpenFileParams {
            path: path.clone(),
            content: content.into(),
            version: 1,
        })
        .expect("Unable to open test file");

    let diagnostics = workspace
        .pull_diagnostics(crate::workspace::PullDiagnosticsParams {
            path: path.clone(),
            categories: RuleCategories::all(),
            max_diagnostics: 100,
            only: vec![],
            skip: vec![],
        })
        .expect("Unable to pull diagnostics")
        .diagnostics;

    assert_eq!(diagnostics.len(), 1, "Expected one diagnostic");

    let diagnostic = &diagnostics[0];

    assert_eq!(diagnostic.category().map(|c| c.name()), Some("syntax"));

    assert_eq!(
        diagnostic.location().span,
        Some(TextRange::new(7.into(), 15.into()))
    );
}

#[tokio::test]
async fn correctly_ignores_files() {
    let mut conf = PartialConfiguration::init();
    conf.merge_with(PartialConfiguration {
        files: Some(PartialFilesConfiguration {
            ignore: Some(StringSet::from_iter(["test.sql".to_string()])),
            ..Default::default()
        }),
        ..Default::default()
    });

    let workspace = get_test_workspace(Some(conf)).expect("Unable to create test workspace");

    let path = PgTPath::new("test.sql");
    let content = r#"
      seect 1;
    "#;

    let diagnostics_result = workspace.pull_diagnostics(crate::workspace::PullDiagnosticsParams {
        path: path.clone(),
        categories: RuleCategories::all(),
        max_diagnostics: 100,
        only: vec![],
        skip: vec![],
    });

    assert!(
        diagnostics_result.is_ok_and(|res| res.diagnostics.is_empty()
            && res.errors == 0
            && res.skipped_diagnostics == 0)
    );

    let close_file_result =
        workspace.close_file(crate::workspace::CloseFileParams { path: path.clone() });

    assert!(close_file_result.is_ok());

    let execute_statement_result =
        workspace.execute_statement(crate::workspace::ExecuteStatementParams {
            path: path.clone(),
            statement_id: StatementId::Root {
                content: Arc::from(content),
            },
        });

    assert!(execute_statement_result.is_ok_and(|res| res == ExecuteStatementResult::default()));
}

#[cfg(all(test, not(target_os = "windows")))]
#[sqlx::test(migrator = "pgt_test_utils::MIGRATIONS")]
async fn test_dedupe_diagnostics(test_db: PgPool) {
    let mut conf = PartialConfiguration::init();
    conf.merge_with(PartialConfiguration {
        db: Some(PartialDatabaseConfiguration {
            database: Some(
                test_db
                    .connect_options()
                    .get_database()
                    .unwrap()
                    .to_string(),
            ),
            ..Default::default()
        }),
        ..Default::default()
    });

    let workspace = get_test_workspace(Some(conf)).expect("Unable to create test workspace");

    let path = PgTPath::new("test.sql");

    let setup_sql = "CREATE EXTENSION IF NOT EXISTS plpgsql_check;";
    test_db.execute(setup_sql).await.expect("setup sql failed");

    let content = r#"
        CREATE OR REPLACE FUNCTION public.f1()
        RETURNS void
        LANGUAGE plpgsql
        AS $function$
        decare r text;
        BEGIN
            select '1' into into r;
        END;
        $function$;
    "#;

    workspace
        .open_file(OpenFileParams {
            path: path.clone(),
            content: content.into(),
            version: 1,
        })
        .expect("Unable to open test file");

    let diagnostics = workspace
        .pull_diagnostics(crate::workspace::PullDiagnosticsParams {
            path: path.clone(),
            categories: RuleCategories::all(),
            max_diagnostics: 100,
            only: vec![],
            skip: vec![],
        })
        .expect("Unable to pull diagnostics")
        .diagnostics;

    assert_eq!(diagnostics.len(), 1, "Expected one diagnostic");

    let diagnostic = &diagnostics[0];

    assert_eq!(
        diagnostic.category().map(|c| c.name()),
        Some("plpgsql_check")
    );

    assert_eq!(
        diagnostic.location().span,
        Some(TextRange::new(115.into(), 210.into()))
    );
}

#[sqlx::test(migrator = "pgt_test_utils::MIGRATIONS")]
async fn test_positional_params(test_db: PgPool) {
    let mut conf = PartialConfiguration::init();
    conf.merge_with(PartialConfiguration {
        db: Some(PartialDatabaseConfiguration {
            database: Some(
                test_db
                    .connect_options()
                    .get_database()
                    .unwrap()
                    .to_string(),
            ),
            ..Default::default()
        }),
        ..Default::default()
    });

    let workspace = get_test_workspace(Some(conf)).expect("Unable to create test workspace");

    let path = PgTPath::new("test.sql");

    let setup_sql = r"
      create table users (
          id serial primary key,
          name text not null,
          email text not null
      );
    ";
    test_db.execute(setup_sql).await.expect("setup sql failed");

    let content = r#"select * from users where id = @one and name = :two and email = :'three';"#;

    workspace
        .open_file(OpenFileParams {
            path: path.clone(),
            content: content.into(),
            version: 1,
        })
        .expect("Unable to open test file");

    let diagnostics = workspace
        .pull_diagnostics(crate::workspace::PullDiagnosticsParams {
            path: path.clone(),
            categories: RuleCategories::all(),
            max_diagnostics: 100,
            only: vec![],
            skip: vec![],
        })
        .expect("Unable to pull diagnostics")
        .diagnostics;

    assert_eq!(diagnostics.len(), 0, "Expected no diagnostic");
}

#[sqlx::test(migrator = "pgt_test_utils::MIGRATIONS")]
<<<<<<< HEAD
async fn test_cstyle_comments(test_db: PgPool) {
    let mut conf = PartialConfiguration::init();
    conf.merge_with(PartialConfiguration {
=======
async fn test_search_path_configuration(test_db: PgPool) {
    // Setup test schemas and functions
    let setup_sql = r#"
        create schema if not exists private;

        create or replace function private.get_user_id() returns integer as $$
            select 1;
        $$ language sql;
    "#;
    test_db.execute(setup_sql).await.expect("setup sql failed");

    let path_glob = PgTPath::new("test_glob.sql");
    let file_content = r#"
        select get_user_id();  -- on private schema
    "#;

    // first check that the we get a valid typecheck
    let mut glob_conf = PartialConfiguration::init();
    glob_conf.merge_with(PartialConfiguration {
>>>>>>> 88696830
        db: Some(PartialDatabaseConfiguration {
            database: Some(
                test_db
                    .connect_options()
                    .get_database()
                    .unwrap()
                    .to_string(),
            ),
            ..Default::default()
        }),
        ..Default::default()
    });

<<<<<<< HEAD
    let workspace = get_test_workspace(Some(conf)).expect("Unable to create test workspace");

    let path = PgTPath::new("test.sql");

    let content = r#"
        /*
         * a
         * multi-line
         * comment.
         */
        select 1; /* Another comment */
        -- A single line comment
        select 2; -- Another single line comment
    "#;

    workspace
        .open_file(OpenFileParams {
            path: path.clone(),
            content: content.into(),
            version: 1,
        })
        .expect("Unable to open test file");

    let diagnostics = workspace
        .pull_diagnostics(crate::workspace::PullDiagnosticsParams {
            path: path.clone(),
            categories: RuleCategories::all(),
            max_diagnostics: 100,
            only: vec![],
            skip: vec![],
        })
        .expect("Unable to pull diagnostics")
        .diagnostics;

    assert_eq!(diagnostics.len(), 0, "Expected no diagnostic");
=======
    // without glob
    {
        let workspace =
            get_test_workspace(Some(glob_conf.clone())).expect("Unable to create test workspace");

        workspace
            .open_file(OpenFileParams {
                path: path_glob.clone(),
                content: file_content.into(),
                version: 1,
            })
            .expect("Unable to open test file");

        let diagnostics_glob = workspace
            .pull_diagnostics(crate::workspace::PullDiagnosticsParams {
                path: path_glob.clone(),
                categories: RuleCategories::all(),
                max_diagnostics: 100,
                only: vec![],
                skip: vec![],
            })
            .expect("Unable to pull diagnostics")
            .diagnostics;

        assert_eq!(
            diagnostics_glob.len(),
            1,
            "get_user_id() should not be found in search_path"
        );

        // yep, type error!
        assert_eq!(
            diagnostics_glob[0].category().map(|c| c.name()),
            Some("typecheck")
        );
    }

    // adding the glob
    glob_conf.merge_with(PartialConfiguration {
        typecheck: Some(PartialTypecheckConfiguration {
            // Adding glob pattern to match the "private" schema
            search_path: Some(StringSet::from_iter(vec!["pr*".to_string()])),
        }),
        ..Default::default()
    }); // checking with the pattern should yield no diagnostics

    {
        let workspace =
            get_test_workspace(Some(glob_conf.clone())).expect("Unable to create test workspace");

        workspace
            .open_file(OpenFileParams {
                path: path_glob.clone(),
                content: file_content.into(),
                version: 1,
            })
            .expect("Unable to open test file");

        let diagnostics_glob = workspace
            .pull_diagnostics(crate::workspace::PullDiagnosticsParams {
                path: path_glob.clone(),
                categories: RuleCategories::all(),
                max_diagnostics: 100,
                only: vec![],
                skip: vec![],
            })
            .expect("Unable to pull diagnostics")
            .diagnostics;

        assert_eq!(
            diagnostics_glob.len(),
            0,
            "Glob pattern should put private schema in search path"
        );
    }
>>>>>>> 88696830
}<|MERGE_RESOLUTION|>--- conflicted
+++ resolved
@@ -334,45 +334,22 @@
 }
 
 #[sqlx::test(migrator = "pgt_test_utils::MIGRATIONS")]
-<<<<<<< HEAD
 async fn test_cstyle_comments(test_db: PgPool) {
     let mut conf = PartialConfiguration::init();
     conf.merge_with(PartialConfiguration {
-=======
-async fn test_search_path_configuration(test_db: PgPool) {
-    // Setup test schemas and functions
-    let setup_sql = r#"
-        create schema if not exists private;
-
-        create or replace function private.get_user_id() returns integer as $$
-            select 1;
-        $$ language sql;
-    "#;
-    test_db.execute(setup_sql).await.expect("setup sql failed");
-
-    let path_glob = PgTPath::new("test_glob.sql");
-    let file_content = r#"
-        select get_user_id();  -- on private schema
-    "#;
-
-    // first check that the we get a valid typecheck
-    let mut glob_conf = PartialConfiguration::init();
-    glob_conf.merge_with(PartialConfiguration {
->>>>>>> 88696830
-        db: Some(PartialDatabaseConfiguration {
-            database: Some(
-                test_db
-                    .connect_options()
-                    .get_database()
-                    .unwrap()
-                    .to_string(),
-            ),
-            ..Default::default()
-        }),
-        ..Default::default()
-    });
-
-<<<<<<< HEAD
+        db: Some(PartialDatabaseConfiguration {
+            database: Some(
+                test_db
+                    .connect_options()
+                    .get_database()
+                    .unwrap()
+                    .to_string(),
+            ),
+            ..Default::default()
+        }),
+        ..Default::default()
+    });
+
     let workspace = get_test_workspace(Some(conf)).expect("Unable to create test workspace");
 
     let path = PgTPath::new("test.sql");
@@ -408,7 +385,41 @@
         .diagnostics;
 
     assert_eq!(diagnostics.len(), 0, "Expected no diagnostic");
-=======
+}
+
+#[sqlx::test(migrator = "pgt_test_utils::MIGRATIONS")]
+async fn test_search_path_configuration(test_db: PgPool) {
+    // Setup test schemas and functions
+    let setup_sql = r#"
+        create schema if not exists private;
+
+        create or replace function private.get_user_id() returns integer as $$
+            select 1;
+        $$ language sql;
+    "#;
+    test_db.execute(setup_sql).await.expect("setup sql failed");
+
+    let path_glob = PgTPath::new("test_glob.sql");
+    let file_content = r#"
+        select get_user_id();  -- on private schema
+    "#;
+
+    // first check that the we get a valid typecheck
+    let mut glob_conf = PartialConfiguration::init();
+    glob_conf.merge_with(PartialConfiguration {
+        db: Some(PartialDatabaseConfiguration {
+            database: Some(
+                test_db
+                    .connect_options()
+                    .get_database()
+                    .unwrap()
+                    .to_string(),
+            ),
+            ..Default::default()
+        }),
+        ..Default::default()
+    });
+
     // without glob
     {
         let workspace =
@@ -484,5 +495,4 @@
             "Glob pattern should put private schema in search path"
         );
     }
->>>>>>> 88696830
 }