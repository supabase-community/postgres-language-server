--- conflicted
+++ resolved
@@ -12,20 +12,6 @@
 
 
 [dependencies]
-<<<<<<< HEAD
-async-std = "1.12.0"
-dashmap   = "5.5.3"
-text-size = "1.1.1"
-
-pg_base_db.workspace      = true
-pg_fs.workspace           = true
-pg_hover.workspace        = true
-pg_lint.workspace         = true
-pg_query_ext.workspace    = true
-pg_schema_cache.workspace = true
-pg_syntax.workspace       = true
-
-=======
 biome_deserialize         = "0.6.0"
 dashmap                   = "5.5.3"
 futures                   = "0.3.31"
@@ -40,10 +26,10 @@
 pg_query_ext              = { workspace = true }
 pg_schema_cache           = { workspace = true }
 pg_statement_splitter     = { workspace = true }
+pg_typecheck              = { workspace = true }
 rustc-hash                = { workspace = true }
 serde                     = { workspace = true, features = ["derive"] }
 serde_json                = { workspace = true, features = ["raw_value"] }
->>>>>>> 680689c2
 sqlx.workspace            = true
 text-size.workspace       = true
 tokio                     = { workspace = true, features = ["rt", "rt-multi-thread"] }
