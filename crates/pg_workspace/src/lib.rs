<<<<<<< HEAD
pub mod diagnostics;
mod lint;
mod pg_query;
mod tree_sitter;

use std::sync::{RwLock, RwLockWriteGuard};

use dashmap::{DashMap, DashSet};
use diagnostics::{Diagnostic, Severity};
use lint::Linter;
use pg_base_db::{Document, DocumentChange, StatementRef};
use pg_fs::PgLspPath;
use pg_query::PgQueryParser;
use pg_schema_cache::SchemaCache;
use sqlx::PgPool;
use tree_sitter::TreeSitterParser;
=======
use std::ops::{Deref, DerefMut};
>>>>>>> 680689c2

use pg_console::Console;
use pg_fs::{FileSystem, OsFileSystem};

<<<<<<< HEAD
    pub tree_sitter: TreeSitterParser,
    pub pg_query: PgQueryParser,
    pub linter: Linter,
}

impl Default for Workspace {
    fn default() -> Self {
        Self::new()
    }
}

impl Workspace {
    pub fn new() -> Workspace {
        Workspace {
            documents: DashMap::new(),
            schema_cache: RwLock::new(SchemaCache::new()),
            changed_stmts: DashSet::new(),

            tree_sitter: TreeSitterParser::new(),
            pg_query: PgQueryParser::new(),
            linter: Linter::new(),
        }
    }

    /// Applies changes to the current state of the world
    ///
    /// Returns a list of changed statements
    pub fn apply_change(&self, url: PgLspPath, mut change: DocumentChange) {
        let mut doc = self
            .documents
            .entry(url.clone())
            .or_insert(Document::new(url, None));

        change.apply(doc.value_mut());

        let changed_stmts = change.collect_statement_changes();

        for c in &changed_stmts {
            match c {
                pg_base_db::StatementChange::Added(s) => {
                    self.tree_sitter.add_statement(s);
                    self.pg_query.add_statement(s);

                    self.changed_stmts.insert(s.to_owned());
                }
                pg_base_db::StatementChange::Deleted(s) => {
                    self.tree_sitter.remove_statement(s);
                    self.pg_query.remove_statement(s);
                    self.linter.clear_statement_violations(s);

                    self.changed_stmts.insert(s.to_owned());
                }
                pg_base_db::StatementChange::Modified(s) => {
                    self.tree_sitter.modify_statement(s);
                    self.pg_query.modify_statement(s);
                    self.linter.clear_statement_violations(&s.statement);

                    self.changed_stmts.remove(&s.statement);
                    self.changed_stmts.insert(s.new_statement().to_owned());
                }
            }
        }
    }

    pub fn remove_document(&self, url: PgLspPath) {
        let r = self.documents.remove(&url);
        if r.is_some() {
            let doc = r.unwrap().1;
            for stmt in doc.statement_refs() {
                self.tree_sitter.remove_statement(&stmt);
                self.pg_query.remove_statement(&stmt);
                self.linter.clear_statement_violations(&stmt);
            }
        }
    }

    /// Collects all diagnostics for a given document. It does not compute them, it just collects.
    pub fn diagnostics(&self, url: &PgLspPath) -> Vec<crate::Diagnostic> {
        let mut diagnostics: Vec<crate::Diagnostic> = vec![];

        let doc = self.documents.get(url);

        if doc.is_none() {
            return diagnostics;
        }

        let doc = doc.unwrap();

        for (range, stmt) in doc.statement_refs_with_range() {
            diagnostics.extend(self.pg_query.diagnostics(&stmt, range));
            diagnostics.extend(self.linter.diagnostics(&stmt, range));
        }

        diagnostics
    }

    /// Drain changed statements to kick off analysis
    pub fn compute(&self, conn: Option<PgPool>) -> Vec<StatementRef> {
        let changed: Vec<StatementRef> = self
            .changed_stmts
            .iter()
            .map(|arc| (*arc).clone())
            .collect();

        self.changed_stmts.clear();

        changed.iter().for_each(|stmt| {
            self.pg_query.compute_cst(stmt);

            if let Some(ast) = self.pg_query.ast(stmt) {
                self.linter.compute_statement_violations(
                    stmt,
                    ::pg_lint::LinterParams {
                        ast: ast.as_ref(),
                        enriched_ast: self
                            .pg_query
                            .enriched_ast(stmt)
                            .as_ref()
                            .map(|a| a.as_ref()),
                    },
                );
            }
        });
        changed
    }

    pub fn set_schema_cache(&self, cache: SchemaCache) {
        let mut schema_cache: RwLockWriteGuard<SchemaCache> = self.schema_cache.write().unwrap();
        *schema_cache = cache;

        // clear all schema cache related diagnostics
        // and add all statements to the changed statements
        self.documents
            .iter()
            .flat_map(|entry| entry.value().statement_refs())
            .for_each(|f| {
                self.changed_stmts.insert(f);
            })
=======
pub mod configuration;
pub mod diagnostics;
pub mod dome;
pub mod matcher;
pub mod settings;
pub mod workspace;

pub use crate::diagnostics::{TransportError, WorkspaceError};
pub use crate::workspace::Workspace;

/// This is the main entrypoint of the application.
pub struct App<'app> {
    /// A reference to the internal virtual file system
    pub fs: DynRef<'app, dyn FileSystem>,
    /// A reference to the internal workspace
    pub workspace: WorkspaceRef<'app>,
    /// A reference to the internal console, where its buffer will be used to write messages and
    /// errors
    pub console: &'app mut dyn Console,
}

impl<'app> App<'app> {
    pub fn with_console(console: &'app mut dyn Console) -> Self {
        Self::with_filesystem_and_console(DynRef::Owned(Box::<OsFileSystem>::default()), console)
    }

    /// Create a new instance of the app using the specified [FileSystem] and [Console] implementation
    pub fn with_filesystem_and_console(
        fs: DynRef<'app, dyn FileSystem>,
        console: &'app mut dyn Console,
    ) -> Self {
        Self::new(fs, console, WorkspaceRef::Owned(workspace::server()))
    }

    /// Create a new instance of the app using the specified [FileSystem], [Console] and [Workspace] implementation
    pub fn new(
        fs: DynRef<'app, dyn FileSystem>,
        console: &'app mut dyn Console,
        workspace: WorkspaceRef<'app>,
    ) -> Self {
        Self {
            fs,
            console,
            workspace,
        }
>>>>>>> 680689c2
    }
}

pub enum WorkspaceRef<'app> {
    Owned(Box<dyn Workspace>),
    Borrowed(&'app dyn Workspace),
}

impl<'app> Deref for WorkspaceRef<'app> {
    type Target = dyn Workspace + 'app;

    // False positive
    #[allow(clippy::explicit_auto_deref)]
    fn deref(&self) -> &Self::Target {
        match self {
            WorkspaceRef::Owned(inner) => &**inner,
            WorkspaceRef::Borrowed(inner) => *inner,
        }
    }
}

/// Clone of [std::borrow::Cow] specialized for storing a trait object and
/// holding a mutable reference in the `Borrowed` variant instead of requiring
/// the inner type to implement [std::borrow::ToOwned]
pub enum DynRef<'app, T: ?Sized + 'app> {
    Owned(Box<T>),
    Borrowed(&'app mut T),
}

impl<'app, T: ?Sized + 'app> Deref for DynRef<'app, T> {
    type Target = T;

    fn deref(&self) -> &Self::Target {
        match self {
            DynRef::Owned(inner) => inner,
            DynRef::Borrowed(inner) => inner,
        }
    }
}

impl<'app, T: ?Sized + 'app> DerefMut for DynRef<'app, T> {
    fn deref_mut(&mut self) -> &mut Self::Target {
        match self {
            DynRef::Owned(inner) => inner,
            DynRef::Borrowed(inner) => inner,
        }
    }
}<|MERGE_RESOLUTION|>--- conflicted
+++ resolved
@@ -1,167 +1,8 @@
-<<<<<<< HEAD
-pub mod diagnostics;
-mod lint;
-mod pg_query;
-mod tree_sitter;
-
-use std::sync::{RwLock, RwLockWriteGuard};
-
-use dashmap::{DashMap, DashSet};
-use diagnostics::{Diagnostic, Severity};
-use lint::Linter;
-use pg_base_db::{Document, DocumentChange, StatementRef};
-use pg_fs::PgLspPath;
-use pg_query::PgQueryParser;
-use pg_schema_cache::SchemaCache;
-use sqlx::PgPool;
-use tree_sitter::TreeSitterParser;
-=======
 use std::ops::{Deref, DerefMut};
->>>>>>> 680689c2
 
 use pg_console::Console;
 use pg_fs::{FileSystem, OsFileSystem};
 
-<<<<<<< HEAD
-    pub tree_sitter: TreeSitterParser,
-    pub pg_query: PgQueryParser,
-    pub linter: Linter,
-}
-
-impl Default for Workspace {
-    fn default() -> Self {
-        Self::new()
-    }
-}
-
-impl Workspace {
-    pub fn new() -> Workspace {
-        Workspace {
-            documents: DashMap::new(),
-            schema_cache: RwLock::new(SchemaCache::new()),
-            changed_stmts: DashSet::new(),
-
-            tree_sitter: TreeSitterParser::new(),
-            pg_query: PgQueryParser::new(),
-            linter: Linter::new(),
-        }
-    }
-
-    /// Applies changes to the current state of the world
-    ///
-    /// Returns a list of changed statements
-    pub fn apply_change(&self, url: PgLspPath, mut change: DocumentChange) {
-        let mut doc = self
-            .documents
-            .entry(url.clone())
-            .or_insert(Document::new(url, None));
-
-        change.apply(doc.value_mut());
-
-        let changed_stmts = change.collect_statement_changes();
-
-        for c in &changed_stmts {
-            match c {
-                pg_base_db::StatementChange::Added(s) => {
-                    self.tree_sitter.add_statement(s);
-                    self.pg_query.add_statement(s);
-
-                    self.changed_stmts.insert(s.to_owned());
-                }
-                pg_base_db::StatementChange::Deleted(s) => {
-                    self.tree_sitter.remove_statement(s);
-                    self.pg_query.remove_statement(s);
-                    self.linter.clear_statement_violations(s);
-
-                    self.changed_stmts.insert(s.to_owned());
-                }
-                pg_base_db::StatementChange::Modified(s) => {
-                    self.tree_sitter.modify_statement(s);
-                    self.pg_query.modify_statement(s);
-                    self.linter.clear_statement_violations(&s.statement);
-
-                    self.changed_stmts.remove(&s.statement);
-                    self.changed_stmts.insert(s.new_statement().to_owned());
-                }
-            }
-        }
-    }
-
-    pub fn remove_document(&self, url: PgLspPath) {
-        let r = self.documents.remove(&url);
-        if r.is_some() {
-            let doc = r.unwrap().1;
-            for stmt in doc.statement_refs() {
-                self.tree_sitter.remove_statement(&stmt);
-                self.pg_query.remove_statement(&stmt);
-                self.linter.clear_statement_violations(&stmt);
-            }
-        }
-    }
-
-    /// Collects all diagnostics for a given document. It does not compute them, it just collects.
-    pub fn diagnostics(&self, url: &PgLspPath) -> Vec<crate::Diagnostic> {
-        let mut diagnostics: Vec<crate::Diagnostic> = vec![];
-
-        let doc = self.documents.get(url);
-
-        if doc.is_none() {
-            return diagnostics;
-        }
-
-        let doc = doc.unwrap();
-
-        for (range, stmt) in doc.statement_refs_with_range() {
-            diagnostics.extend(self.pg_query.diagnostics(&stmt, range));
-            diagnostics.extend(self.linter.diagnostics(&stmt, range));
-        }
-
-        diagnostics
-    }
-
-    /// Drain changed statements to kick off analysis
-    pub fn compute(&self, conn: Option<PgPool>) -> Vec<StatementRef> {
-        let changed: Vec<StatementRef> = self
-            .changed_stmts
-            .iter()
-            .map(|arc| (*arc).clone())
-            .collect();
-
-        self.changed_stmts.clear();
-
-        changed.iter().for_each(|stmt| {
-            self.pg_query.compute_cst(stmt);
-
-            if let Some(ast) = self.pg_query.ast(stmt) {
-                self.linter.compute_statement_violations(
-                    stmt,
-                    ::pg_lint::LinterParams {
-                        ast: ast.as_ref(),
-                        enriched_ast: self
-                            .pg_query
-                            .enriched_ast(stmt)
-                            .as_ref()
-                            .map(|a| a.as_ref()),
-                    },
-                );
-            }
-        });
-        changed
-    }
-
-    pub fn set_schema_cache(&self, cache: SchemaCache) {
-        let mut schema_cache: RwLockWriteGuard<SchemaCache> = self.schema_cache.write().unwrap();
-        *schema_cache = cache;
-
-        // clear all schema cache related diagnostics
-        // and add all statements to the changed statements
-        self.documents
-            .iter()
-            .flat_map(|entry| entry.value().statement_refs())
-            .for_each(|f| {
-                self.changed_stmts.insert(f);
-            })
-=======
 pub mod configuration;
 pub mod diagnostics;
 pub mod dome;
@@ -207,7 +48,6 @@
             console,
             workspace,
         }
->>>>>>> 680689c2
     }
 }
 
