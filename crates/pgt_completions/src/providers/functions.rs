use pgt_schema_cache::Function;

use crate::{
    CompletionItemKind, CompletionText,
    builder::{CompletionBuilder, PossibleCompletionItem},
    context::CompletionContext,
    providers::helper::get_range_to_replace,
    relevance::{CompletionRelevanceData, filtering::CompletionFilter, scoring::CompletionScore},
};

use super::helper::get_completion_text_with_schema_or_alias;

pub fn complete_functions<'a>(ctx: &'a CompletionContext, builder: &mut CompletionBuilder<'a>) {
    let available_functions = &ctx.schema_cache.functions;

    for func in available_functions {
        let relevance = CompletionRelevanceData::Function(func);

        let item = PossibleCompletionItem {
            label: func.name.clone(),
            score: CompletionScore::from(relevance.clone()),
            filter: CompletionFilter::from(relevance),
            description: format!("Schema: {}", func.schema),
            kind: CompletionItemKind::Function,
<<<<<<< HEAD
            detail: None,
            completion_text: get_completion_text_with_schema_or_alias(
                ctx,
                &func.name,
                &func.schema,
            ),
=======
            completion_text: Some(get_completion_text(ctx, func)),
>>>>>>> a2e4640b
        };

        builder.add_item(item);
    }
}

fn get_completion_text(ctx: &CompletionContext, func: &Function) -> CompletionText {
    let range = get_range_to_replace(ctx);
    let mut text = get_completion_text_with_schema_or_alias(ctx, &func.name, &func.schema)
        .map(|ct| ct.text)
        .unwrap_or(func.name.to_string());

    if ctx.is_invocation {
        CompletionText {
            text,
            range,
            is_snippet: false,
        }
    } else {
        text.push('(');

        let num_args = func.args.args.len();
        for (idx, arg) in func.args.args.iter().enumerate() {
            text.push_str(format!(r#"${{{}:{}}}"#, idx + 1, arg.name).as_str());
            if idx < num_args - 1 {
                text.push_str(", ");
            }
        }

        text.push(')');

        CompletionText {
            text,
            range,
            is_snippet: num_args > 0,
        }
    }
}

#[cfg(test)]
mod tests {
    use crate::{
        CompletionItem, CompletionItemKind, complete,
        test_helper::{CURSOR_POS, get_test_deps, get_test_params},
    };

    #[tokio::test]
    async fn completes_fn() {
        let setup = r#"
          create or replace function cool()
          returns trigger
          language plpgsql
          security invoker
          as $$
          begin
            raise exception 'dont matter';
          end;
          $$;
        "#;

        let query = format!("select coo{}", CURSOR_POS);

        let (tree, cache) = get_test_deps(setup, query.as_str().into()).await;
        let params = get_test_params(&tree, &cache, query.as_str().into());
        let results = complete(params);

        let CompletionItem { label, .. } = results
            .into_iter()
            .next()
            .expect("Should return at least one completion item");

        assert_eq!(label, "cool");
    }

    #[tokio::test]
    async fn prefers_fn_if_invocation() {
        let setup = r#"
          create table coos (
            id serial primary key,
            name text
          );

          create or replace function cool()
          returns trigger
          language plpgsql
          security invoker
          as $$
          begin
            raise exception 'dont matter';
          end;
          $$;
        "#;

        let query = format!(r#"select * from coo{}()"#, CURSOR_POS);

        let (tree, cache) = get_test_deps(setup, query.as_str().into()).await;
        let params = get_test_params(&tree, &cache, query.as_str().into());
        let results = complete(params);

        let CompletionItem { label, kind, .. } = results
            .into_iter()
            .next()
            .expect("Should return at least one completion item");

        assert_eq!(label, "cool");
        assert_eq!(kind, CompletionItemKind::Function);
    }

    #[tokio::test]
    async fn prefers_fn_in_select_clause() {
        let setup = r#"
          create table coos (
            id serial primary key,
            name text
          );

          create or replace function cool()
          returns trigger
          language plpgsql
          security invoker
          as $$
          begin
            raise exception 'dont matter';
          end;
          $$;
        "#;

        let query = format!(r#"select coo{}"#, CURSOR_POS);

        let (tree, cache) = get_test_deps(setup, query.as_str().into()).await;
        let params = get_test_params(&tree, &cache, query.as_str().into());
        let results = complete(params);

        let CompletionItem { label, kind, .. } = results
            .into_iter()
            .next()
            .expect("Should return at least one completion item");

        assert_eq!(label, "cool");
        assert_eq!(kind, CompletionItemKind::Function);
    }

    #[tokio::test]
    async fn prefers_function_in_from_clause_if_invocation() {
        let setup = r#"
          create table coos (
            id serial primary key,
            name text
          );

          create or replace function cool()
          returns trigger
          language plpgsql
          security invoker
          as $$
          begin
            raise exception 'dont matter';
          end;
          $$;
        "#;

        let query = format!(r#"select * from coo{}()"#, CURSOR_POS);

        let (tree, cache) = get_test_deps(setup, query.as_str().into()).await;
        let params = get_test_params(&tree, &cache, query.as_str().into());
        let results = complete(params);

        let CompletionItem { label, kind, .. } = results
            .into_iter()
            .next()
            .expect("Should return at least one completion item");

        assert_eq!(label, "cool");
        assert_eq!(kind, CompletionItemKind::Function);
    }
}<|MERGE_RESOLUTION|>--- conflicted
+++ resolved
@@ -22,16 +22,8 @@
             filter: CompletionFilter::from(relevance),
             description: format!("Schema: {}", func.schema),
             kind: CompletionItemKind::Function,
-<<<<<<< HEAD
             detail: None,
-            completion_text: get_completion_text_with_schema_or_alias(
-                ctx,
-                &func.name,
-                &func.schema,
-            ),
-=======
             completion_text: Some(get_completion_text(ctx, func)),
->>>>>>> a2e4640b
         };
 
         builder.add_item(item);
