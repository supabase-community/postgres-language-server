--- conflicted
+++ resolved
@@ -74,13 +74,6 @@
             .map(|clause| {
                 match self.data {
                     CompletionRelevanceData::Table(_) => match clause {
-<<<<<<< HEAD
-                        WrappingClause::Select
-                        | WrappingClause::Where
-                        | WrappingClause::ColumnDefinitions
-                        | WrappingClause::ToRoleAssignment
-                        | WrappingClause::SetStatement => false,
-=======
                         WrappingClause::From | WrappingClause::Update => true,
 
                         WrappingClause::Join { on_node: None } => true,
@@ -88,7 +81,6 @@
                             .node_under_cursor
                             .as_ref()
                             .is_some_and(|cn| cn.start_byte() < on.end_byte()),
->>>>>>> 513c73c5
 
                         WrappingClause::Insert => {
                             ctx.wrapping_node_kind
@@ -111,14 +103,6 @@
 
                     CompletionRelevanceData::Column(_) => {
                         match clause {
-<<<<<<< HEAD
-                            WrappingClause::From
-                            | WrappingClause::ColumnDefinitions
-                            | WrappingClause::SetStatement
-                            | WrappingClause::AlterTable
-                            | WrappingClause::ToRoleAssignment
-                            | WrappingClause::DropTable => false,
-=======
                             WrappingClause::Select
                             | WrappingClause::Update
                             | WrappingClause::Delete
@@ -130,7 +114,6 @@
                             WrappingClause::AlterColumn => {
                                 ctx.before_cursor_matches_kind(&["keyword_alter", "keyword_column"])
                             }
->>>>>>> 513c73c5
 
                             // We can complete columns in JOIN cluases, but only if we are after the
                             // ON node in the "ON u.id = posts.user_id" part.
