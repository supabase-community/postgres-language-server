use crate::changed::{get_changed_files, get_staged_files};
use crate::cli_options::{CliOptions, CliReporter, ColorsArg, cli_options};
use crate::execute::Stdin;
use crate::logging::LoggingKind;
use crate::{
    CliDiagnostic, CliSession, Execution, LoggingLevel, VERSION, execute_mode, setup_cli_subscriber,
};
use bpaf::Bpaf;
use pgt_configuration::{PartialConfiguration, partial_configuration};
use pgt_console::{Console, ConsoleExt, markup};
use pgt_fs::{ConfigName, FileSystem};
use pgt_workspace::PartialConfigurationExt;
use pgt_workspace::configuration::{LoadedConfiguration, load_configuration};
use pgt_workspace::workspace::{RegisterProjectFolderParams, UpdateSettingsParams};
use pgt_workspace::{DynRef, Workspace, WorkspaceError};
use std::ffi::OsString;
use std::path::PathBuf;
pub(crate) mod check;
pub(crate) mod clean;
pub(crate) mod daemon;
pub(crate) mod init;
pub(crate) mod version;

#[derive(Debug, Clone, Bpaf)]
#[bpaf(options, version(VERSION))]
#[allow(clippy::large_enum_variant)]
/// Postgres Tools official CLI. Use it to check the health of your project or run it to check single files.
pub enum PgtCommand {
    /// Shows the version information and quit.
    #[bpaf(command)]
    Version(#[bpaf(external(cli_options), hide_usage)] CliOptions),

    /// Runs everything to the requested files.
    #[bpaf(command)]
    Check {
        #[bpaf(external(partial_configuration), hide_usage, optional)]
        configuration: Option<PartialConfiguration>,

        #[bpaf(external, hide_usage)]
        cli_options: CliOptions,

        /// Use this option when you want to format code piped from `stdin`, and print the output to `stdout`.
        ///
        /// The file doesn't need to exist on disk, what matters is the extension of the file. Based on the extension, we know how to check the code.
        ///
        /// Example: `echo 'let a;' | pgt_cli check --stdin-file-path=test.sql`
        #[bpaf(long("stdin-file-path"), argument("PATH"), hide_usage)]
        stdin_file_path: Option<String>,

        /// When set to true, only the files that have been staged (the ones prepared to be committed)
        /// will be linted. This option should be used when working locally.
        #[bpaf(long("staged"), switch)]
        staged: bool,

        /// When set to true, only the files that have been changed compared to your `defaultBranch`
        /// configuration will be linted. This option should be used in CI environments.
        #[bpaf(long("changed"), switch)]
        changed: bool,

        /// Use this to specify the base branch to compare against when you're using the --changed
        /// flag and the `defaultBranch` is not set in your `postgres-language-server.jsonc`
        #[bpaf(long("since"), argument("REF"))]
        since: Option<String>,

        /// Single file, single path or list of paths
        #[bpaf(positional("PATH"), many)]
        paths: Vec<OsString>,
    },

    /// Starts the daemon server process.
    #[bpaf(command)]
    Start {
        /// Allows to change the prefix applied to the file name of the logs.
        #[bpaf(
            env("PGT_LOG_PREFIX_NAME"),
            env("PGLS_LOG_PREFIX_NAME"),
            long("log-prefix-name"),
            argument("STRING"),
            hide_usage,
            fallback(String::from("server.log")),
            display_fallback
        )]
        log_prefix_name: String,

        /// Allows to change the folder where logs are stored.
        #[bpaf(
            env("PGT_LOG_PATH"),
            env("PGLS_LOG_PATH"),
            long("log-path"),
            argument("PATH"),
            hide_usage,
            fallback(pgt_fs::ensure_cache_dir().join("pgt-logs")),
        )]
        log_path: PathBuf,
        /// Allows to set a custom file path to the configuration file,
<<<<<<< HEAD
        /// or a custom directory path to find `postgrestools.jsonc`
=======
        /// or a custom directory path to find `postgres-language-server.jsonc`
>>>>>>> f113ec71
        #[bpaf(
            env("PGT_LOG_PREFIX_NAME"),
            env("PGLS_LOG_PREFIX_NAME"),
            long("config-path"),
            argument("PATH")
        )]
        config_path: Option<PathBuf>,
    },

    /// Stops the daemon server process.
    #[bpaf(command)]
    Stop,

    /// Bootstraps a new project. Creates a configuration file with some defaults.
    #[bpaf(command)]
    Init,

    /// Acts as a server for the Language Server Protocol over stdin/stdout.
    #[bpaf(command("lsp-proxy"))]
    LspProxy {
        /// Allows to change the prefix applied to the file name of the logs.
        #[bpaf(
            env("PGT_LOG_PREFIX_NAME"),
            env("PGLS_LOG_PREFIX_NAME"),
            long("log-prefix-name"),
            argument("STRING"),
            hide_usage,
            fallback(String::from("server.log")),
            display_fallback
        )]
        log_prefix_name: String,
        /// Allows to change the folder where logs are stored.
        #[bpaf(
            env("PGT_LOG_PATH"),
            env("PGLS_LOG_PATH"),
            long("log-path"),
            argument("PATH"),
            hide_usage,
            fallback(pgt_fs::ensure_cache_dir().join("pgt-logs")),
        )]
        log_path: PathBuf,
        /// Allows to set a custom file path to the configuration file,
<<<<<<< HEAD
        /// or a custom directory path to find `postgrestools.jsonc`
=======
        /// or a custom directory path to find `postgres-language-server.jsonc`
>>>>>>> f113ec71
        #[bpaf(
            env("PGT_CONFIG_PATH"),
            env("PGLS_CONFIG_PATH"),
            long("config-path"),
            argument("PATH")
        )]
        config_path: Option<PathBuf>,
        /// Bogus argument to make the command work with vscode-languageclient
        #[bpaf(long("stdio"), hide, hide_usage, switch)]
        stdio: bool,
    },

    #[bpaf(command)]
    /// Cleans the logs emitted by the daemon.
    Clean,

    #[bpaf(command("__run_server"), hide)]
    RunServer {
        /// Allows to change the prefix applied to the file name of the logs.
        #[bpaf(
            env("PGT_LOG_PREFIX_NAME"),
            env("PGLS_LOG_PREFIX_NAME"),
            long("log-prefix-name"),
            argument("STRING"),
            hide_usage,
            fallback(String::from("server.log")),
            display_fallback
        )]
        log_prefix_name: String,

        /// Allows to change the folder where logs are stored.
        #[bpaf(
            env("PGT_LOG_PATH"),
            env("PGLS_LOG_PATH"),
            long("log-path"),
            argument("PATH"),
            hide_usage,
            fallback(pgt_fs::ensure_cache_dir().join("pgt-logs")),
        )]
        log_path: PathBuf,

        /// Allows to change the log level. Default is debug. This will only affect "pgt*" crates. All others are logged with info level.
        #[bpaf(
            env("PGT_LOG_LEVEL"),
            env("PGLS_LOG_LEVEL"),
            long("log-level"),
            argument("trace|debug|info|warn|error|none"),
            fallback(String::from("debug"))
        )]
        log_level: String,

        /// Allows to change the logging format kind. Default is hierarchical.
        #[bpaf(
            env("PGT_LOG_KIND"),
            env("PGLS_LOG_KIND"),
            long("log-kind"),
            argument("hierarchical|bunyan"),
            fallback(String::from("hierarchical"))
        )]
        log_kind: String,

        #[bpaf(long("stop-on-disconnect"), hide_usage)]
        stop_on_disconnect: bool,
        /// Allows to set a custom file path to the configuration file,
<<<<<<< HEAD
        /// or a custom directory path to find `postgrestools.jsonc`
=======
        /// or a custom directory path to find `postgres-language-server.jsonc`
>>>>>>> f113ec71
        #[bpaf(
            env("PGT_CONFIG_PATH"),
            env("PGLS_CONFIG_PATH"),
            long("config-path"),
            argument("PATH")
        )]
        config_path: Option<PathBuf>,
    },
    #[bpaf(command("__print_socket"), hide)]
    PrintSocket,
}

impl PgtCommand {
    const fn cli_options(&self) -> Option<&CliOptions> {
        match self {
            PgtCommand::Version(cli_options) | PgtCommand::Check { cli_options, .. } => {
                Some(cli_options)
            }
            PgtCommand::LspProxy { .. }
            | PgtCommand::Start { .. }
            | PgtCommand::Stop
            | PgtCommand::Init
            | PgtCommand::RunServer { .. }
            | PgtCommand::Clean
            | PgtCommand::PrintSocket => None,
        }
    }

    pub const fn get_color(&self) -> Option<&ColorsArg> {
        match self.cli_options() {
            Some(cli_options) => {
                // To properly display GitHub annotations we need to disable colors
                if matches!(cli_options.reporter, CliReporter::GitHub) {
                    return Some(&ColorsArg::Off);
                }
                // We want force colors in CI, to give e better UX experience
                // Unless users explicitly set the colors flag
                // if matches!(self, Postgres ToolsCommand::Ci { .. }) && cli_options.colors.is_none() {
                //     return Some(&ColorsArg::Force);
                // }
                // Normal behaviors
                cli_options.colors.as_ref()
            }
            None => None,
        }
    }

    pub const fn should_use_server(&self) -> bool {
        match self.cli_options() {
            Some(cli_options) => cli_options.use_server,
            None => false,
        }
    }

    pub const fn has_metrics(&self) -> bool {
        false
    }

    pub fn is_verbose(&self) -> bool {
        self.cli_options()
            .is_some_and(|cli_options| cli_options.verbose)
    }

    pub fn log_level(&self) -> LoggingLevel {
        self.cli_options()
            .map_or(LoggingLevel::default(), |cli_options| cli_options.log_level)
    }

    pub fn log_kind(&self) -> LoggingKind {
        self.cli_options()
            .map_or(LoggingKind::default(), |cli_options| cli_options.log_kind)
    }
}

/// Generic interface for executing commands.
///
/// Consumers must implement the following methods:
///
/// - [CommandRunner::merge_configuration]
/// - [CommandRunner::get_files_to_process]
/// - [CommandRunner::get_stdin_file_path]
/// - [CommandRunner::should_write]
/// - [CommandRunner::get_execution]
///
/// Optional methods:
/// - [CommandRunner::check_incompatible_arguments]
pub(crate) trait CommandRunner: Sized {
    const COMMAND_NAME: &'static str;

    /// The main command to use.
    fn run(&mut self, session: CliSession, cli_options: &CliOptions) -> Result<(), CliDiagnostic> {
        setup_cli_subscriber(cli_options.log_level, cli_options.log_kind);
        let fs = &session.app.fs;
        let console = &mut *session.app.console;
        let workspace = &*session.app.workspace;
        self.check_incompatible_arguments()?;
        let (execution, paths) = self.configure_workspace(fs, console, workspace, cli_options)?;
        execute_mode(execution, session, cli_options, paths)
    }

    /// This function prepares the workspace with the following:
    /// - Loading the configuration file.
    /// - Configure the VCS integration
    /// - Computes the paths to traverse/handle. This changes based on the VCS arguments that were passed.
    /// - Register a project folder using the working directory.
    /// - Updates the settings that belong to the project registered
    fn configure_workspace(
        &mut self,
        fs: &DynRef<'_, dyn FileSystem>,
        console: &mut dyn Console,
        workspace: &dyn Workspace,
        cli_options: &CliOptions,
    ) -> Result<(Execution, Vec<OsString>), CliDiagnostic> {
        let loaded_configuration =
            load_configuration(fs, cli_options.as_configuration_path_hint())?;

        // Check for deprecated config filename
        if let Some(config_path) = &loaded_configuration.file_path {
            if let Some(file_name) = config_path.file_name().and_then(|n| n.to_str()) {
                if ConfigName::is_deprecated(file_name) {
                    console.log(markup! {
                        <Warn>"Warning: "</Warn>"You are using the deprecated config filename '"<Emphasis>"postgrestools.jsonc"</Emphasis>"'. \
                        Please rename it to '"<Emphasis>"postgres-language-server.jsonc"</Emphasis>"'. \
                        Support for the old filename will be removed in a future version.\n"
                    });
                }
            }
        }

        let configuration_path = loaded_configuration.directory_path.clone();
        let configuration = self.merge_configuration(loaded_configuration, fs, console)?;
        let vcs_base_path = configuration_path.or(fs.working_directory());
        let (vcs_base_path, gitignore_matches) =
            configuration.retrieve_gitignore_matches(fs, vcs_base_path.as_deref())?;
        let paths = self.get_files_to_process(fs, &configuration)?;
        workspace.register_project_folder(RegisterProjectFolderParams {
            path: fs.working_directory(),
            set_as_current_workspace: true,
        })?;

        workspace.update_settings(UpdateSettingsParams {
            workspace_directory: fs.working_directory(),
            configuration,
            vcs_base_path,
            gitignore_matches,
        })?;

        let execution = self.get_execution(cli_options, console, workspace)?;
        Ok((execution, paths))
    }

    /// Computes [Stdin] if the CLI has the necessary information.
    ///
    /// ## Errors
    /// - If the user didn't provide anything via `stdin` but the option `--stdin-file-path` is passed.
    fn get_stdin(&self, console: &mut dyn Console) -> Result<Option<Stdin>, CliDiagnostic> {
        let stdin = if let Some(stdin_file_path) = self.get_stdin_file_path() {
            let input_code = console.read();
            if let Some(input_code) = input_code {
                let path = PathBuf::from(stdin_file_path);
                Some((path, input_code).into())
            } else {
                // we provided the argument without a piped stdin, we bail
                return Err(CliDiagnostic::missing_argument("stdin", Self::COMMAND_NAME));
            }
        } else {
            None
        };

        Ok(stdin)
    }

    // Below, the methods that consumers must implement.

    /// Implements this method if you need to merge CLI arguments to the loaded configuration.
    ///
    /// The CLI arguments take precedence over the option configured in the configuration file.
    fn merge_configuration(
        &mut self,
        loaded_configuration: LoadedConfiguration,
        fs: &DynRef<'_, dyn FileSystem>,
        console: &mut dyn Console,
    ) -> Result<PartialConfiguration, WorkspaceError>;

    /// It returns the paths that need to be handled/traversed.
    fn get_files_to_process(
        &self,
        fs: &DynRef<'_, dyn FileSystem>,
        configuration: &PartialConfiguration,
    ) -> Result<Vec<OsString>, CliDiagnostic>;

    /// It returns the file path to use in `stdin` mode.
    fn get_stdin_file_path(&self) -> Option<&str>;

    /// Returns the [Execution] mode.
    fn get_execution(
        &self,
        cli_options: &CliOptions,
        console: &mut dyn Console,
        workspace: &dyn Workspace,
    ) -> Result<Execution, CliDiagnostic>;

    // Below, methods that consumers can implement

    /// Optional method that can be implemented to check if some CLI arguments aren't compatible.
    ///
    /// The method is called before loading the configuration from disk.
    fn check_incompatible_arguments(&self) -> Result<(), CliDiagnostic> {
        Ok(())
    }
}

fn get_files_to_process_with_cli_options(
    since: Option<&str>,
    changed: bool,
    staged: bool,
    fs: &DynRef<'_, dyn FileSystem>,
    configuration: &PartialConfiguration,
) -> Result<Option<Vec<OsString>>, CliDiagnostic> {
    if since.is_some() {
        if !changed {
            return Err(CliDiagnostic::incompatible_arguments("since", "changed"));
        }
        if staged {
            return Err(CliDiagnostic::incompatible_arguments("since", "staged"));
        }
    }

    if changed {
        if staged {
            return Err(CliDiagnostic::incompatible_arguments("changed", "staged"));
        }
        Ok(Some(get_changed_files(fs, configuration, since)?))
    } else if staged {
        Ok(Some(get_staged_files(fs)?))
    } else {
        Ok(None)
    }
}

#[cfg(test)]
mod tests {
    use super::*;

    /// Tests that all CLI options adhere to the invariants expected by `bpaf`.
    #[test]
    fn check_options() {
        pgt_command().check_invariants(false);
    }
}<|MERGE_RESOLUTION|>--- conflicted
+++ resolved
@@ -93,11 +93,7 @@
         )]
         log_path: PathBuf,
         /// Allows to set a custom file path to the configuration file,
-<<<<<<< HEAD
-        /// or a custom directory path to find `postgrestools.jsonc`
-=======
         /// or a custom directory path to find `postgres-language-server.jsonc`
->>>>>>> f113ec71
         #[bpaf(
             env("PGT_LOG_PREFIX_NAME"),
             env("PGLS_LOG_PREFIX_NAME"),
@@ -140,11 +136,7 @@
         )]
         log_path: PathBuf,
         /// Allows to set a custom file path to the configuration file,
-<<<<<<< HEAD
-        /// or a custom directory path to find `postgrestools.jsonc`
-=======
         /// or a custom directory path to find `postgres-language-server.jsonc`
->>>>>>> f113ec71
         #[bpaf(
             env("PGT_CONFIG_PATH"),
             env("PGLS_CONFIG_PATH"),
@@ -209,11 +201,7 @@
         #[bpaf(long("stop-on-disconnect"), hide_usage)]
         stop_on_disconnect: bool,
         /// Allows to set a custom file path to the configuration file,
-<<<<<<< HEAD
-        /// or a custom directory path to find `postgrestools.jsonc`
-=======
         /// or a custom directory path to find `postgres-language-server.jsonc`
->>>>>>> f113ec71
         #[bpaf(
             env("PGT_CONFIG_PATH"),
             env("PGLS_CONFIG_PATH"),
