--- conflicted
+++ resolved
@@ -41,11 +41,7 @@
 
 ```json
 {
-<<<<<<< HEAD
-  "": "https://supabase-community.github.io/postgres_lsp/schemas/0.0.0/schema.json",
-=======
   "$schema": "https://supabase-community.github.io/postgres_lsp/schemas/0.0.0/schema.json",
->>>>>>> d11bc7a4
   "vcs": {
     "enabled": false,
     "clientKind": "git",
