--- conflicted
+++ resolved
@@ -111,7 +111,6 @@
 
 You will have to install `nvim-lspconfig`, and follow the [instructions](https://github.com/neovim/nvim-lspconfig/blob/master/doc/configs.md#postgres_lsp).
 
-
 ### Other
 
 Postgres Tools has first-class LSP support. If your editor does implement LSP, then the integration of Postgres Tools should be seamless.
@@ -119,11 +118,13 @@
 #### Use the LSP Proxy
 
 Postgres Tools has a command called `lsp-proxy`. When executed, two processes will spawn:
+
 - a daemon that does execute the requested operations;
 - a server that functions as a proxy between the requests of the client - the editor - and the server - the daemon;
-If your editor is able to interact with a server and send [JSON-RPC](https://www.jsonrpc.org) requests, you only need to configure the editor to run that command.
+  If your editor is able to interact with a server and send [JSON-RPC](https://www.jsonrpc.org) requests, you only need to configure the editor to run that command.
 
 #### Use the daemon with the binary
+
 Using the binary via CLI is very efficient, although you won’t be able to provide logs to your users. The CLI allows you to bootstrap a daemon and then use the CLI commands through the daemon itself.
 In order to do so, you first need to start a daemon process with the start command:
 
@@ -138,6 +139,7 @@
 ```
 
 #### Daemon logs
+
 The daemon saves logs in your file system. Logs are stored in a folder called `pgt-logs`. The path of this folder changes based on your operative system:
 
 - Linux: `~/.cache/pgt;`
@@ -146,11 +148,8 @@
 
 For other operative systems, you can find the folder in the system’s temporary directory.
 
-<<<<<<< HEAD
-=======
 You can change the location of the `pgt-logs` folder via the `PGT_LOG_PATH` variable.
 
->>>>>>> 01ab9f6e
 ## CI Setup
 
 > [!NOTE]
