--- conflicted
+++ resolved
@@ -14,25 +14,10 @@
 use xtask::{project_root, Mode, Result};
 
 pub fn generate_bindings(mode: Mode) -> Result<()> {
-<<<<<<< HEAD
-    let postgrestools_path =
-        project_root().join("packages/@postgrestools/backend-jsonrpc/src/workspace.ts");
-    let postgres_language_server_path =
-        project_root().join("packages/@postgres-language-server/backend-jsonrpc/src/workspace.ts");
-
-    generate_bindings_for_path(&postgrestools_path, &mode)?;
-    generate_bindings_for_path(&postgres_language_server_path, &mode)?;
-
-    Ok(())
-}
-
-fn generate_bindings_for_path(bindings_path: &std::path::Path, mode: &Mode) -> Result<()> {
-=======
     let bindings_path_postgrestools =
         project_root().join("packages/@postgrestools/backend-jsonrpc/src/workspace.ts");
     let bindings_path_postgres_language_server =
         project_root().join("packages/@postgres-language-server/backend-jsonrpc/src/workspace.ts");
->>>>>>> 1abf0196
     let methods = methods();
 
     let mut declarations = Vec::new();
@@ -446,13 +431,9 @@
     let printed = formatted.print().unwrap();
     let code = printed.into_code();
 
-<<<<<<< HEAD
-    update(bindings_path, &code, mode)?;
-=======
     // Generate for both packages (dual publishing)
     update(&bindings_path_postgrestools, &code, &mode)?;
     update(&bindings_path_postgres_language_server, &code, &mode)?;
->>>>>>> 1abf0196
 
     Ok(())
 }