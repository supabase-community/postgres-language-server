[workspace]
members  = ["crates/*", "xtask/codegen", "xtask/rules_check", "docs/codegen"]
resolver = "2"

[workspace.package]
authors      = ["Supabase Communnity"]
categories   = ["development-tools", "postgres", "supabase"]
edition      = "2024"
homepage     = "https://supabase.com/"
keywords     = ["linter", "typechecker", "postgres", "language-server"]
license      = "MIT"
repository   = "https://github.com/supabase-community/postgres-language-server"
rust-version = "1.86.0"

[workspace.dependencies]
# supporting crates unrelated to postgres
anyhow                   = "1.0.92"
biome_deserialize        = "0.6.0"
biome_deserialize_macros = "0.6.0"
biome_js_factory         = "0.5.7"
biome_js_formatter       = "0.5.7"
biome_js_syntax          = "0.5.7"
biome_rowan              = "0.5.7"
biome_string_case        = "0.5.8"
bpaf                     = { version = "0.9.15", features = ["derive"] }
criterion                = "0.5"
crossbeam                = "0.8.4"
enumflags2               = "0.7.11"
ignore                   = "0.4.23"
indexmap                 = { version = "2.6.0", features = ["serde"] }
insta                    = "1.31.0"
oxc_resolver             = "1.12.0"
pg_query                 = "6.1.0"
proc-macro2              = "1.0.66"
quote                    = "1.0.33"
rayon                    = "1.10.0"
regex                    = "1.11.1"
rustc-hash               = "2.0.0"
schemars                 = { version = "0.8.22", features = ["indexmap2", "smallvec"] }
serde                    = "1.0.195"
serde_json               = "1.0.114"
similar                  = "2.6.0"
slotmap                  = "1.0.7"
smallvec                 = { version = "1.13.2", features = ["union", "const_new", "serde"] }
strum                    = { version = "0.27.1", features = ["derive"] }
# this will use tokio if available, otherwise async-std
camino                   = "1.1.9"
convert_case             = "0.6.0"
dir-test                 = "0.4.1"
prost                    = "0.13.5"
prost-reflect            = "0.15.3"
protox                   = "0.8.0"
sqlx                     = { version = "0.8.2", features = ["runtime-tokio", "runtime-async-std", "postgres", "json"] }
syn                      = { version = "1.0.109", features = ["full"] }
termcolor                = "1.4.1"
test-log                 = "0.2.17"
thiserror                = "1.0.31"
tokio                    = { version = "1.40.0", features = ["full"] }
tracing                  = { version = "0.1.40", default-features = false, features = ["std"] }
tracing-bunyan-formatter = { version = "0.3.10 " }
tracing-subscriber       = "0.3.18"
tree-sitter              = "0.25.9"
unicode-width            = "0.1.12"

# postgres specific crates
<<<<<<< HEAD
pgt_analyse                = { path = "./crates/pgt_analyse", version = "0.0.0" }
pgt_analyser               = { path = "./crates/pgt_analyser", version = "0.0.0" }
pgt_cli                    = { path = "./crates/pgt_cli", version = "0.0.0" }
pgt_completions            = { path = "./crates/pgt_completions", version = "0.0.0" }
pgt_configuration          = { path = "./crates/pgt_configuration", version = "0.0.0" }
pgt_console                = { path = "./crates/pgt_console", version = "0.0.0" }
pgt_diagnostics            = { path = "./crates/pgt_diagnostics", version = "0.0.0" }
pgt_diagnostics_categories = { path = "./crates/pgt_diagnostics_categories", version = "0.0.0" }
pgt_diagnostics_macros     = { path = "./crates/pgt_diagnostics_macros", version = "0.0.0" }
pgt_flags                  = { path = "./crates/pgt_flags", version = "0.0.0" }
pgt_fs                     = { path = "./crates/pgt_fs", version = "0.0.0" }
pgt_hover                  = { path = "./crates/pgt_hover", version = "0.0.0" }
pgt_lexer                  = { path = "./crates/pgt_lexer", version = "0.0.0" }
pgt_lexer_codegen          = { path = "./crates/pgt_lexer_codegen", version = "0.0.0" }
pgt_lsp                    = { path = "./crates/pgt_lsp", version = "0.0.0" }
pgt_markup                 = { path = "./crates/pgt_markup", version = "0.0.0" }
pgt_plpgsql_check          = { path = "./crates/pgt_plpgsql_check", version = "0.0.0" }
pgt_pretty_print           = { path = "./crates/pgt_pretty_print", version = "0.0.0" }
pgt_pretty_print_codegen   = { path = "./crates/pgt_pretty_print_codegen", version = "0.0.0" }
pgt_query                  = { path = "./crates/pgt_query", version = "0.0.0" }
pgt_query_ext              = { path = "./crates/pgt_query_ext", version = "0.0.0" }
pgt_query_macros           = { path = "./crates/pgt_query_macros", version = "0.0.0" }
pgt_schema_cache           = { path = "./crates/pgt_schema_cache", version = "0.0.0" }
pgt_statement_splitter     = { path = "./crates/pgt_statement_splitter", version = "0.0.0" }
pgt_suppressions           = { path = "./crates/pgt_suppressions", version = "0.0.0" }
pgt_text_edit              = { path = "./crates/pgt_text_edit", version = "0.0.0" }
pgt_text_size              = { path = "./crates/pgt_text_size", version = "0.0.0" }
pgt_tokenizer              = { path = "./crates/pgt_tokenizer", version = "0.0.0" }
pgt_treesitter             = { path = "./crates/pgt_treesitter", version = "0.0.0" }
pgt_treesitter_grammar     = { path = "./crates/pgt_treesitter_grammar", version = "0.0.0" }
pgt_typecheck              = { path = "./crates/pgt_typecheck", version = "0.0.0" }
pgt_workspace              = { path = "./crates/pgt_workspace", version = "0.0.0" }
pgt_workspace_macros       = { path = "./crates/pgt_workspace_macros", version = "0.0.0" }
=======
pgls_analyse                = { path = "./crates/pgls_analyse", version = "0.0.0" }
pgls_analyser               = { path = "./crates/pgls_analyser", version = "0.0.0" }
pgls_cli                    = { path = "./crates/pgls_cli", version = "0.0.0" }
pgls_completions            = { path = "./crates/pgls_completions", version = "0.0.0" }
pgls_configuration          = { path = "./crates/pgls_configuration", version = "0.0.0" }
pgls_console                = { path = "./crates/pgls_console", version = "0.0.0" }
pgls_diagnostics            = { path = "./crates/pgls_diagnostics", version = "0.0.0" }
pgls_diagnostics_categories = { path = "./crates/pgls_diagnostics_categories", version = "0.0.0" }
pgls_diagnostics_macros     = { path = "./crates/pgls_diagnostics_macros", version = "0.0.0" }
pgls_env                    = { path = "./crates/pgls_env", version = "0.0.0" }
pgls_fs                     = { path = "./crates/pgls_fs", version = "0.0.0" }
pgls_hover                  = { path = "./crates/pgls_hover", version = "0.0.0" }
pgls_lexer                  = { path = "./crates/pgls_lexer", version = "0.0.0" }
pgls_lexer_codegen          = { path = "./crates/pgls_lexer_codegen", version = "0.0.0" }
pgls_lsp                    = { path = "./crates/pgls_lsp", version = "0.0.0" }
pgls_markup                 = { path = "./crates/pgls_markup", version = "0.0.0" }
pgls_plpgsql_check          = { path = "./crates/pgls_plpgsql_check", version = "0.0.0" }
pgls_query                  = { path = "./crates/pgls_query", version = "0.0.0" }
pgls_query_ext              = { path = "./crates/pgls_query_ext", version = "0.0.0" }
pgls_query_macros           = { path = "./crates/pgls_query_macros", version = "0.0.0" }
pgls_schema_cache           = { path = "./crates/pgls_schema_cache", version = "0.0.0" }
pgls_statement_splitter     = { path = "./crates/pgls_statement_splitter", version = "0.0.0" }
pgls_suppressions           = { path = "./crates/pgls_suppressions", version = "0.0.0" }
pgls_text_edit              = { path = "./crates/pgls_text_edit", version = "0.0.0" }
pgls_text_size              = { path = "./crates/pgls_text_size", version = "0.0.0" }
pgls_tokenizer              = { path = "./crates/pgls_tokenizer", version = "0.0.0" }
pgls_treesitter             = { path = "./crates/pgls_treesitter", version = "0.0.0" }
pgls_treesitter_grammar     = { path = "./crates/pgls_treesitter_grammar", version = "0.0.0" }
pgls_typecheck              = { path = "./crates/pgls_typecheck", version = "0.0.0" }
pgls_workspace              = { path = "./crates/pgls_workspace", version = "0.0.0" }
pgls_workspace_macros       = { path = "./crates/pgls_workspace_macros", version = "0.0.0" }
>>>>>>> 376654eb

pgls_test_macros = { path = "./crates/pgls_test_macros" }
pgls_test_utils  = { path = "./crates/pgls_test_utils" }

[profile.dev.package]
insta.opt-level = 3<|MERGE_RESOLUTION|>--- conflicted
+++ resolved
@@ -15,13 +15,20 @@
 [workspace.dependencies]
 # supporting crates unrelated to postgres
 anyhow                   = "1.0.92"
+biome_console            = "=0.5.7"
 biome_deserialize        = "0.6.0"
 biome_deserialize_macros = "0.6.0"
+biome_diagnostics        = "=0.5.7"
 biome_js_factory         = "0.5.7"
 biome_js_formatter       = "0.5.7"
 biome_js_syntax          = "0.5.7"
-biome_rowan              = "0.5.7"
-biome_string_case        = "0.5.8"
+biome_json_parser        = "=0.5.7"
+biome_parser             = "=0.5.7"
+biome_rowan              = "=0.5.7"
+biome_string_case        = "=0.5.8"
+biome_text_edit          = "=0.5.7"
+biome_text_size          = "=0.5.7"
+biome_unicode_table      = "=0.5.7"
 bpaf                     = { version = "0.9.15", features = ["derive"] }
 criterion                = "0.5"
 crossbeam                = "0.8.4"
@@ -63,41 +70,6 @@
 unicode-width            = "0.1.12"
 
 # postgres specific crates
-<<<<<<< HEAD
-pgt_analyse                = { path = "./crates/pgt_analyse", version = "0.0.0" }
-pgt_analyser               = { path = "./crates/pgt_analyser", version = "0.0.0" }
-pgt_cli                    = { path = "./crates/pgt_cli", version = "0.0.0" }
-pgt_completions            = { path = "./crates/pgt_completions", version = "0.0.0" }
-pgt_configuration          = { path = "./crates/pgt_configuration", version = "0.0.0" }
-pgt_console                = { path = "./crates/pgt_console", version = "0.0.0" }
-pgt_diagnostics            = { path = "./crates/pgt_diagnostics", version = "0.0.0" }
-pgt_diagnostics_categories = { path = "./crates/pgt_diagnostics_categories", version = "0.0.0" }
-pgt_diagnostics_macros     = { path = "./crates/pgt_diagnostics_macros", version = "0.0.0" }
-pgt_flags                  = { path = "./crates/pgt_flags", version = "0.0.0" }
-pgt_fs                     = { path = "./crates/pgt_fs", version = "0.0.0" }
-pgt_hover                  = { path = "./crates/pgt_hover", version = "0.0.0" }
-pgt_lexer                  = { path = "./crates/pgt_lexer", version = "0.0.0" }
-pgt_lexer_codegen          = { path = "./crates/pgt_lexer_codegen", version = "0.0.0" }
-pgt_lsp                    = { path = "./crates/pgt_lsp", version = "0.0.0" }
-pgt_markup                 = { path = "./crates/pgt_markup", version = "0.0.0" }
-pgt_plpgsql_check          = { path = "./crates/pgt_plpgsql_check", version = "0.0.0" }
-pgt_pretty_print           = { path = "./crates/pgt_pretty_print", version = "0.0.0" }
-pgt_pretty_print_codegen   = { path = "./crates/pgt_pretty_print_codegen", version = "0.0.0" }
-pgt_query                  = { path = "./crates/pgt_query", version = "0.0.0" }
-pgt_query_ext              = { path = "./crates/pgt_query_ext", version = "0.0.0" }
-pgt_query_macros           = { path = "./crates/pgt_query_macros", version = "0.0.0" }
-pgt_schema_cache           = { path = "./crates/pgt_schema_cache", version = "0.0.0" }
-pgt_statement_splitter     = { path = "./crates/pgt_statement_splitter", version = "0.0.0" }
-pgt_suppressions           = { path = "./crates/pgt_suppressions", version = "0.0.0" }
-pgt_text_edit              = { path = "./crates/pgt_text_edit", version = "0.0.0" }
-pgt_text_size              = { path = "./crates/pgt_text_size", version = "0.0.0" }
-pgt_tokenizer              = { path = "./crates/pgt_tokenizer", version = "0.0.0" }
-pgt_treesitter             = { path = "./crates/pgt_treesitter", version = "0.0.0" }
-pgt_treesitter_grammar     = { path = "./crates/pgt_treesitter_grammar", version = "0.0.0" }
-pgt_typecheck              = { path = "./crates/pgt_typecheck", version = "0.0.0" }
-pgt_workspace              = { path = "./crates/pgt_workspace", version = "0.0.0" }
-pgt_workspace_macros       = { path = "./crates/pgt_workspace_macros", version = "0.0.0" }
-=======
 pgls_analyse                = { path = "./crates/pgls_analyse", version = "0.0.0" }
 pgls_analyser               = { path = "./crates/pgls_analyser", version = "0.0.0" }
 pgls_cli                    = { path = "./crates/pgls_cli", version = "0.0.0" }
@@ -115,6 +87,8 @@
 pgls_lsp                    = { path = "./crates/pgls_lsp", version = "0.0.0" }
 pgls_markup                 = { path = "./crates/pgls_markup", version = "0.0.0" }
 pgls_plpgsql_check          = { path = "./crates/pgls_plpgsql_check", version = "0.0.0" }
+pgls_pretty_print           = { path = "./crates/pgls_pretty_print", version = "0.0.0" }
+pgls_pretty_print_codegen   = { path = "./crates/pgls_pretty_print_codegen", version = "0.0.0" }
 pgls_query                  = { path = "./crates/pgls_query", version = "0.0.0" }
 pgls_query_ext              = { path = "./crates/pgls_query_ext", version = "0.0.0" }
 pgls_query_macros           = { path = "./crates/pgls_query_macros", version = "0.0.0" }
@@ -129,7 +103,6 @@
 pgls_typecheck              = { path = "./crates/pgls_typecheck", version = "0.0.0" }
 pgls_workspace              = { path = "./crates/pgls_workspace", version = "0.0.0" }
 pgls_workspace_macros       = { path = "./crates/pgls_workspace_macros", version = "0.0.0" }
->>>>>>> 376654eb
 
 pgls_test_macros = { path = "./crates/pgls_test_macros" }
 pgls_test_utils  = { path = "./crates/pgls_test_utils" }
