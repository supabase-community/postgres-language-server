[workspace]
members  = ["crates/*", "lib/*", "xtask/codegen", "xtask/rules_check", "docs/codegen"]
resolver = "2"

[workspace.package]
authors      = ["Supabase Communnity"]
categories   = ["development-tools", "postgres", "supabase"]
edition      = "2021"
homepage     = "https://supabase.com/"
keywords     = ["linter", "typechecker", "postgres", "language-server"]
license      = "MIT"
repository   = "https://github.com/supabase-community/postgres_lsp"
rust-version = "1.82.0"

[workspace.dependencies]
# supporting crates unrelated to postgres
anyhow                   = "1.0.92"
biome_deserialize        = "0.6.0"
biome_deserialize_macros = "0.6.0"
biome_string_case        = "0.5.8"
bpaf                     = { version = "0.9.15", features = ["derive"] }
crossbeam                = "0.8.4"
enumflags2               = "0.7.10"
ignore                   = "0.4.23"
indexmap                 = { version = "2.6.0", features = ["serde"] }
line_index               = { path = "./lib/line_index", version = "0.0.0" }
pg_query                 = "6.0.0"
proc-macro2              = "1.0.66"
quote                    = "1.0.33"
rayon                    = "1.10.0"
regex                    = "1.11.1"
rustc-hash               = "2.0.0"
schemars                 = { version = "0.8.21", features = ["indexmap2", "smallvec"] }
serde                    = "1.0.195"
serde_json               = "1.0.114"
similar                  = "2.6.0"
smallvec                 = { version = "1.13.2", features = ["union", "const_new", "serde"] }
sqlx                     = { version = "0.8.2", features = ["runtime-async-std", "tls-rustls", "postgres", "json"] }
syn                      = "1.0.109"
termcolor                = "1.4.1"
text-size                = "1.1.1"
tokio                    = { version = "1.40.0", features = ["full"] }
toml                     = "0.8.19"
tower-lsp                = "0.20.0"
tracing                  = { version = "0.1.40", default-features = false, features = ["std"] }
tracing-subscriber       = "0.3.18"
tree-sitter              = "0.20.10"
tree_sitter_sql          = { path = "./lib/tree_sitter_sql", version = "0.0.0" }
unicode-width            = "0.1.12"

# postgres specific crates
pglt_analyse                = { path = "./crates/pglt_analyse", version = "0.0.0" }
pglt_analyser               = { path = "./crates/pglt_analyser", version = "0.0.0" }
pglt_base_db                = { path = "./crates/pglt_base_db", version = "0.0.0" }
pglt_cli                    = { path = "./crates/pglt_cli", version = "0.0.0" }
pglt_commands               = { path = "./crates/pglt_commands", version = "0.0.0" }
pglt_completions            = { path = "./crates/pglt_completions", version = "0.0.0" }
pglt_configuration          = { path = "./crates/pglt_configuration", version = "0.0.0" }
pglt_console                = { path = "./crates/pglt_console", version = "0.0.0" }
pglt_diagnostics            = { path = "./crates/pglt_diagnostics", version = "0.0.0" }
pglt_diagnostics_categories = { path = "./crates/pglt_diagnostics_categories", version = "0.0.0" }
pglt_diagnostics_macros     = { path = "./crates/pglt_diagnostics_macros", version = "0.0.0" }
pglt_flags                  = { path = "./crates/pglt_flags", version = "0.0.0" }
pglt_fs                     = { path = "./crates/pglt_fs", version = "0.0.0" }
pglt_lexer                  = { path = "./crates/pglt_lexer", version = "0.0.0" }
pglt_lexer_codegen          = { path = "./crates/pglt_lexer_codegen", version = "0.0.0" }
pglt_lint                   = { path = "./crates/pglt_lint", version = "0.0.0" }
pglt_lsp                    = { path = "./crates/pglt_lsp", version = "0.0.0" }
pglt_lsp_converters         = { path = "./crates/pglt_lsp_converters", version = "0.0.0" }
pglt_markup                 = { path = "./crates/pglt_markup", version = "0.0.0" }
pglt_query_ext              = { path = "./crates/pglt_query_ext", version = "0.0.0" }
pglt_query_ext_codegen      = { path = "./crates/pglt_query_ext_codegen", version = "0.0.0" }
pglt_query_proto_parser     = { path = "./crates/pglt_query_proto_parser", version = "0.0.0" }
pglt_schema_cache           = { path = "./crates/pglt_schema_cache", version = "0.0.0" }
pglt_statement_splitter     = { path = "./crates/pglt_statement_splitter", version = "0.0.0" }
pglt_text_edit              = { path = "./crates/pglt_text_edit", version = "0.0.0" }
pglt_treesitter_queries     = { path = "./crates/pglt_treesitter_queries", version = "0.0.0" }
pglt_type_resolver          = { path = "./crates/pglt_type_resolver", version = "0.0.0" }
pglt_typecheck              = { path = "./crates/pglt_typecheck", version = "0.0.0" }
pglt_workspace              = { path = "./crates/pglt_workspace", version = "0.0.0" }

<<<<<<< HEAD
pglt_test_utils = { path = "./crates/pglt_test_utils" }

docs_codegen = { path = "./docs/codegen", version = "0.0.0" }

[profile.dev.package]
insta.opt-level = 3
=======
pglt_test_macros = { path = "./crates/pglt_test_macros" }
pglt_test_utils  = { path = "./crates/pglt_test_utils" }
# parser = { path = "./crates/parser", version = "0.0.0" }
# sql_parser = { path = "./crates/sql_parser", version = "0.0.0" }
# sql_parser_codegen = { path = "./crates/sql_parser_codegen", version = "0.0.0" }
>>>>>>> 490f64ff
<|MERGE_RESOLUTION|>--- conflicted
+++ resolved
@@ -79,17 +79,10 @@
 pglt_typecheck              = { path = "./crates/pglt_typecheck", version = "0.0.0" }
 pglt_workspace              = { path = "./crates/pglt_workspace", version = "0.0.0" }
 
-<<<<<<< HEAD
-pglt_test_utils = { path = "./crates/pglt_test_utils" }
+pglt_test_macros = { path = "./crates/pglt_test_macros" }
+pglt_test_utils  = { path = "./crates/pglt_test_utils" }
 
 docs_codegen = { path = "./docs/codegen", version = "0.0.0" }
 
 [profile.dev.package]
-insta.opt-level = 3
-=======
-pglt_test_macros = { path = "./crates/pglt_test_macros" }
-pglt_test_utils  = { path = "./crates/pglt_test_utils" }
-# parser = { path = "./crates/parser", version = "0.0.0" }
-# sql_parser = { path = "./crates/sql_parser", version = "0.0.0" }
-# sql_parser_codegen = { path = "./crates/sql_parser_codegen", version = "0.0.0" }
->>>>>>> 490f64ff
+insta.opt-level = 3